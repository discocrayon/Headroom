"""
Extended tests for analysis.py covering new SCP analysis functionality.

Tests for get_relevant_subaccounts, get_headroom_session, and run_checks functions.
"""

import pytest
import tempfile
import shutil
import boto3
from unittest.mock import MagicMock, patch
from typing import List, Generator

from botocore.exceptions import ClientError
from headroom.analysis import (
    get_relevant_subaccounts,
    get_headroom_session,
    run_checks,
    run_checks_for_type,
    get_all_organization_account_ids,
    AccountInfo
)
from headroom.checks.base import BaseCheck
from headroom.config import HeadroomConfig, AccountTagLayout


class TestGetRelevantSubaccounts:
    """Test get_relevant_subaccounts function with various filtering scenarios."""

    def test_get_relevant_subaccounts_returns_all_accounts(self) -> None:
        """Test that get_relevant_subaccounts returns all provided accounts."""
        account_infos = [
            AccountInfo(account_id="111111111111", environment="prod", name="prod-account", owner="team-a"),
            AccountInfo(account_id="222222222222", environment="dev", name="dev-account", owner="team-b"),
            AccountInfo(account_id="333333333333", environment="staging", name="staging-account", owner="team-c")
        ]

        result = get_relevant_subaccounts(account_infos)

        assert result == account_infos
        assert len(result) == 3

    def test_get_relevant_subaccounts_empty_input(self) -> None:
        """Test get_relevant_subaccounts with empty input list."""
        account_infos: List[AccountInfo] = []

        result = get_relevant_subaccounts(account_infos)

        assert result == []
        assert len(result) == 0

    def test_get_relevant_subaccounts_single_account(self) -> None:
        """Test get_relevant_subaccounts with single account."""
        account_infos = [
            AccountInfo(account_id="111111111111", environment="prod", name="single-account", owner="team-x")
        ]

        result = get_relevant_subaccounts(account_infos)

        assert result == account_infos
        assert len(result) == 1
        assert result[0].account_id == "111111111111"

    def test_get_relevant_subaccounts_preserves_order(self) -> None:
        """Test that get_relevant_subaccounts preserves input order."""
        account_infos = [
            AccountInfo(account_id="333333333333", environment="staging", name="staging-account", owner="team-c"),
            AccountInfo(account_id="111111111111", environment="prod", name="prod-account", owner="team-a"),
            AccountInfo(account_id="222222222222", environment="dev", name="dev-account", owner="team-b")
        ]

        result = get_relevant_subaccounts(account_infos)

        assert result == account_infos
        assert result[0].account_id == "333333333333"
        assert result[1].account_id == "111111111111"
        assert result[2].account_id == "222222222222"

    def test_get_relevant_subaccounts_handles_unknown_values(self) -> None:
        """Test get_relevant_subaccounts handles accounts with unknown values."""
        account_infos = [
            AccountInfo(account_id="111111111111", environment="unknown", name="111111111111", owner="unknown"),
            AccountInfo(account_id="222222222222", environment="dev", name="dev-account", owner="unknown")
        ]

        result = get_relevant_subaccounts(account_infos)

        assert result == account_infos
        assert len(result) == 2
        assert result[0].environment == "unknown"
        assert result[1].environment == "dev"


class TestGetHeadroomSession:
    """Test get_headroom_session function with various scenarios."""

    @pytest.fixture
    def mock_config(self) -> HeadroomConfig:
        """Create mock HeadroomConfig for testing."""
        return HeadroomConfig(
            use_account_name_from_tags=False,
            account_tag_layout=AccountTagLayout(environment="env", name="name", owner="owner")
        )

    def test_get_headroom_session_success(self, mock_config: HeadroomConfig) -> None:
        """Test successful Headroom session creation."""
        # Mock security session
        mock_security_session = MagicMock()
        mock_sts = MagicMock()
        mock_security_session.client.return_value = mock_sts

        # Mock STS response
        creds = {
            "AccessKeyId": "FAKE_ACCESS_KEY_ID",
            "SecretAccessKey": "FAKE_SECRET_ACCESS_KEY",
            "SessionToken": "FAKE_SESSION_TOKEN"
        }
        mock_sts.assume_role.return_value = {"Credentials": creds}

        # Mock boto3.Session
        with patch("headroom.analysis.boto3.Session") as mock_session_class:
            mock_session = MagicMock()
            mock_session_class.return_value = mock_session

            result = get_headroom_session(mock_config, mock_security_session, "111111111111")

            # Verify STS assume_role call
            mock_sts.assume_role.assert_called_once_with(
                RoleArn="arn:aws:iam::111111111111:role/Headroom",
                RoleSessionName="HeadroomAnalysisSession"
            )

            # Verify session creation
            mock_session_class.assert_called_once_with(
                aws_access_key_id="FAKE_ACCESS_KEY_ID",
                aws_secret_access_key="FAKE_SECRET_ACCESS_KEY",
                aws_session_token="FAKE_SESSION_TOKEN"
            )

            assert result == mock_session

    def test_get_headroom_session_assume_role_failure(self, mock_config: HeadroomConfig) -> None:
        """Test get_headroom_session when assume_role fails."""

        # Mock security session
        mock_security_session = MagicMock()
        mock_sts = MagicMock()
        mock_security_session.client.return_value = mock_sts

        # Mock STS failure
        mock_sts.assume_role.side_effect = ClientError(
            {"Error": {"Code": "AccessDenied", "Message": "Access denied"}},
            "AssumeRole"
        )

        with pytest.raises(ClientError) as exc_info:
            get_headroom_session(mock_config, mock_security_session, "111111111111")

        assert exc_info.value.response["Error"]["Code"] == "AccessDenied"

    def test_get_headroom_session_different_account_ids(self, mock_config: HeadroomConfig) -> None:
        """Test get_headroom_session with different account IDs."""
        # Mock security session
        mock_security_session = MagicMock()
        mock_sts = MagicMock()
        mock_security_session.client.return_value = mock_sts

        creds = {
            "AccessKeyId": "FAKE_ACCESS_KEY_ID",
            "SecretAccessKey": "FAKE_SECRET_ACCESS_KEY",
            "SessionToken": "FAKE_SESSION_TOKEN"
        }
        mock_sts.assume_role.return_value = {"Credentials": creds}

        with patch("headroom.analysis.boto3.Session"):
            # Test different account ID formats
            get_headroom_session(mock_config, mock_security_session, "111111111111")
            mock_sts.assume_role.assert_called_with(
                RoleArn="arn:aws:iam::111111111111:role/Headroom",
                RoleSessionName="HeadroomAnalysisSession"
            )

            get_headroom_session(mock_config, mock_security_session, "999999999999")
            mock_sts.assume_role.assert_called_with(
                RoleArn="arn:aws:iam::999999999999:role/Headroom",
                RoleSessionName="HeadroomAnalysisSession"
            )


class TestRunChecks:
    """Test run_checks function with various scenarios."""

    @pytest.fixture
    def temp_results_dir(self) -> Generator[str, None, None]:
        """Create temporary results directory for testing."""
        temp_dir = tempfile.mkdtemp()
        yield temp_dir
        shutil.rmtree(temp_dir)

    @pytest.fixture
    def mock_config(self, temp_results_dir: str) -> HeadroomConfig:
        """Create mock HeadroomConfig for testing."""
        return HeadroomConfig(
            use_account_name_from_tags=False,
            account_tag_layout=AccountTagLayout(environment="env", name="name", owner="owner"),
            results_dir=temp_results_dir
        )

    @pytest.fixture
    def sample_account_infos(self) -> List[AccountInfo]:
        """Create sample AccountInfo list for testing."""
        return [
            AccountInfo(account_id="111111111111", environment="prod", name="prod-account", owner="team-a"),
            AccountInfo(account_id="222222222222", environment="dev", name="dev-account", owner="team-b")
        ]

    def test_run_checks_success(
        self,
        mock_config: HeadroomConfig,
        sample_account_infos: List[AccountInfo],
        temp_results_dir: str
    ) -> None:
        """Test successful run_checks execution."""
        mock_security_session = MagicMock()

        with (
            patch("headroom.analysis.get_headroom_session") as mock_get_session,
            patch("headroom.checks.scps.deny_imds_v1_ec2.DenyImdsV1Ec2Check.execute") as mock_scp_execute,
            patch("headroom.checks.scps.deny_iam_user_creation.DenyIamUserCreationCheck.execute"),
            patch("headroom.checks.scps.deny_rds_unencrypted.DenyRdsUnencryptedCheck.execute"),
            patch("headroom.checks.rcps.deny_third_party_assumerole.ThirdPartyAssumeRoleCheck.execute"),
            patch("headroom.analysis.logger") as mock_logger,
            patch("headroom.analysis.results_exist", return_value=False)
        ):
            mock_headroom_session1 = MagicMock()
            mock_headroom_session2 = MagicMock()
            mock_get_session.side_effect = [mock_headroom_session1, mock_headroom_session2]

            org_account_ids = {"111111111111", "222222222222", "333333333333"}
            run_checks(mock_security_session, sample_account_infos, mock_config, org_account_ids)

            # Directory creation is handled by individual check functions, not run_checks
            # run_checks itself no longer creates directories

            # Verify get_headroom_session calls
            assert mock_get_session.call_count == 2
            mock_get_session.assert_any_call(mock_config, mock_security_session, "111111111111")
            mock_get_session.assert_any_call(mock_config, mock_security_session, "222222222222")

            # Verify check execute method was called (once per account for SCP checks)
            assert mock_scp_execute.call_count == 2
            # Check classes are instantiated with check parameters, then execute() is called with session
            mock_scp_execute.assert_any_call(mock_headroom_session1)
            mock_scp_execute.assert_any_call(mock_headroom_session2)

            # Verify logging
            assert mock_logger.info.call_count == 4
            mock_logger.info.assert_any_call("Running checks for account: prod-account_111111111111")
            mock_logger.info.assert_any_call("Checks completed for account: prod-account_111111111111")

    def test_run_checks_with_fallback_account_name(
        self,
        mock_config: HeadroomConfig,
        temp_results_dir: str
    ) -> None:
        """Test run_checks with account using account ID as name fallback."""
        account_infos = [
            AccountInfo(account_id="111111111111", environment="prod", name="111111111111", owner="team-a")
        ]
        mock_security_session = MagicMock()

        with (
            patch("headroom.analysis.get_headroom_session") as mock_get_session,
            patch("headroom.checks.scps.deny_imds_v1_ec2.DenyImdsV1Ec2Check.execute") as mock_check,
            patch("headroom.checks.scps.deny_iam_user_creation.DenyIamUserCreationCheck.execute"),
            patch("headroom.checks.scps.deny_rds_unencrypted.DenyRdsUnencryptedCheck.execute"),
            patch("headroom.checks.rcps.deny_third_party_assumerole.ThirdPartyAssumeRoleCheck.execute"),
            patch("headroom.analysis.results_exist", return_value=False)
        ):
            mock_headroom_session = MagicMock()
            mock_get_session.return_value = mock_headroom_session

            org_account_ids = {"111111111111", "222222222222"}
            run_checks(mock_security_session, account_infos, mock_config, org_account_ids)

            # Verify check execute method was called with session
            # (check parameters are passed to constructor, not execute)
            mock_check.assert_called_once_with(mock_headroom_session)

    def test_run_checks_session_failure(
        self,
        mock_config: HeadroomConfig,
        sample_account_infos: List[AccountInfo],
        temp_results_dir: str
    ) -> None:
        """Test run_checks when get_headroom_session fails."""
        mock_security_session = MagicMock()

        with (
            patch("headroom.analysis.get_headroom_session") as mock_get_session,
            patch("headroom.checks.scps.deny_imds_v1_ec2.DenyImdsV1Ec2Check.execute"),
            patch("headroom.checks.scps.deny_iam_user_creation.DenyIamUserCreationCheck.execute"),
            patch("headroom.checks.scps.deny_rds_unencrypted.DenyRdsUnencryptedCheck.execute"),
            patch("headroom.checks.rcps.deny_third_party_assumerole.ThirdPartyAssumeRoleCheck.execute"),
            patch("headroom.analysis.results_exist", return_value=False),
            pytest.raises(RuntimeError, match="Failed to assume Headroom role")
        ):
            mock_get_session.side_effect = RuntimeError("Failed to assume Headroom role")

            org_account_ids = {"111111111111", "222222222222"}
            run_checks(mock_security_session, sample_account_infos, mock_config, org_account_ids)

    def test_run_checks_skip_existing_results(
        self,
        mock_config: HeadroomConfig,
        sample_account_infos: List[AccountInfo],
        temp_results_dir: str
    ) -> None:
        """Test run_checks skips accounts when results already exist."""
        mock_security_session = MagicMock()

        with (
            patch("headroom.analysis.get_headroom_session") as mock_get_session,
            patch("headroom.checks.scps.deny_imds_v1_ec2.DenyImdsV1Ec2Check.execute") as mock_check,
            patch("headroom.checks.scps.deny_eks_create_cluster_without_tag.DenyEksCreateClusterWithoutTagCheck.execute") as mock_check_eks,
            patch("headroom.checks.scps.deny_iam_user_creation.DenyIamUserCreationCheck.execute") as mock_check2,
            patch("headroom.checks.scps.deny_rds_unencrypted.DenyRdsUnencryptedCheck.execute") as mock_check3,
            patch("headroom.checks.scps.deny_ec2_ami_owner.DenyEc2AmiOwnerCheck.execute") as mock_check4,
            patch("headroom.checks.rcps.deny_third_party_assumerole.ThirdPartyAssumeRoleCheck.execute"),
<<<<<<< HEAD
            patch("headroom.checks.rcps.deny_aoss_third_party_access.DenyAossThirdPartyAccessCheck.execute"),
=======
            patch("headroom.checks.rcps.deny_ecr_third_party_access.DenyECRThirdPartyAccessCheck.execute"),
>>>>>>> a2d1b300
            patch("headroom.analysis.logger") as mock_logger,
            patch("headroom.analysis.results_exist") as mock_check_results
        ):
            # Mock that results exist for first account but not second
            # Call pattern now (with 3 SCP checks and 2 RCP checks):
<<<<<<< HEAD
            # Account 1: all_scp_results_exist (3 calls for 3 SCP checks) → all True, all_rcp_results_exist (2 calls) → True, skip
            # Account 2: all_scp_results_exist (3 calls) → any False, all_rcp_results_exist (2 calls) → False
=======
            # Account 1: all_scp_results_exist (3 calls for 3 SCP checks) → all True, all_rcp_results_exist (2 calls) → all True, skip
            # Account 2: all_scp_results_exist (3 calls) → any False, all_rcp_results_exist (2 calls) → any False
>>>>>>> a2d1b300
            #   Then run_scp_checks calls results_exist per check (3 calls) → False, runs checks
            #   Then run_rcp_checks calls results_exist per check (2 calls) → False, runs checks
            # Total: 5 + 10 = 15 calls
            mock_check_results.return_value = True  # Default
            mock_check_results.side_effect = [
                True,   # Account 1 - SCP check 1 exists
                True,   # Account 1 - SCP check 2 exists
                True,   # Account 1 - SCP check 3 exists
<<<<<<< HEAD
                True,   # Account 1 - RCP check 1 exists
                True,   # Account 1 - RCP check 2 exists
                False,  # Account 2 - SCP check 1 exists check
                False,  # Account 2 - SCP check 2 exists check
                False,  # Account 2 - SCP check 3 exists check
                False,  # Account 2 - RCP check 1 exists check
                False,  # Account 2 - RCP check 2 exists check
                False,  # Account 2 - run_scp_checks internal check for check 1
                False,  # Account 2 - run_scp_checks internal check for check 2
                False,  # Account 2 - run_scp_checks internal check for check 3
                False,  # Account 2 - run_rcp_checks internal check for check 1
                False   # Account 2 - run_rcp_checks internal check for check 2
=======
                True,   # Account 1 - RCP check 1 exists (deny_ecr_third_party_access)
                True,   # Account 1 - RCP check 2 exists (deny_third_party_assumerole)
                False,  # Account 2 - SCP check 1 exists check
                False,  # Account 2 - SCP check 2 exists check
                False,  # Account 2 - SCP check 3 exists check
                False,  # Account 2 - RCP check 1 exists check (deny_ecr_third_party_access)
                False,  # Account 2 - RCP check 2 exists check (deny_third_party_assumerole)
                False,  # Account 2 - run_scp_checks internal check for check 1
                False,  # Account 2 - run_scp_checks internal check for check 2
                False,  # Account 2 - run_scp_checks internal check for check 3
                False,  # Account 2 - run_rcp_checks internal check for check 1 (deny_ecr_third_party_access)
                False   # Account 2 - run_rcp_checks internal check for check 2 (deny_third_party_assumerole)
>>>>>>> a2d1b300
            ]

            mock_headroom_session = MagicMock()
            mock_get_session.return_value = mock_headroom_session

            org_account_ids = {"111111111111", "222222222222"}
            run_checks(mock_security_session, sample_account_infos, mock_config, org_account_ids)

            # Verify get_headroom_session was only called for the second account
            assert mock_get_session.call_count == 1
            mock_get_session.assert_called_with(mock_config, mock_security_session, "222222222222")

            # Verify check execute methods were only called for the second account
            # (check parameters are passed to constructor, not execute)
            assert mock_check.call_count == 1
            mock_check.assert_called_with(mock_headroom_session)
            assert mock_check_eks.call_count == 1
            mock_check_eks.assert_called_with(mock_headroom_session)
            assert mock_check2.call_count == 1
            mock_check2.assert_called_with(mock_headroom_session)
            assert mock_check3.call_count == 1
            mock_check3.assert_called_with(mock_headroom_session)
            assert mock_check4.call_count == 1
            mock_check4.assert_called_with(mock_headroom_session)

            # Verify skip logging for first account
            mock_logger.info.assert_any_call("All results already exist for account prod-account_111111111111, skipping checks")

            # Verify normal execution logging for second account
            mock_logger.info.assert_any_call("Running checks for account: dev-account_222222222222")
            mock_logger.info.assert_any_call("Checks completed for account: dev-account_222222222222")

    def test_run_checks_empty_account_list(
        self,
        mock_config: HeadroomConfig,
        temp_results_dir: str
    ) -> None:
        """Test run_checks with empty account list."""
        mock_security_session = MagicMock()
        account_infos: List[AccountInfo] = []

        with (
            patch("headroom.analysis.get_headroom_session") as mock_get_session,
            patch("headroom.checks.scps.deny_imds_v1_ec2.DenyImdsV1Ec2Check.execute") as mock_check,
            patch("headroom.checks.rcps.deny_third_party_assumerole.ThirdPartyAssumeRoleCheck.execute") as mock_rcp_check
        ):
            org_account_ids: set[str] = set()
            run_checks(mock_security_session, account_infos, mock_config, org_account_ids)

            # Verify no sessions or checks attempted
            mock_get_session.assert_not_called()
            mock_check.assert_not_called()
            mock_rcp_check.assert_not_called()

    def test_run_checks_for_type_skips_individual_check(
        self,
        mock_config: HeadroomConfig,
        sample_account_infos: List[AccountInfo]
    ) -> None:
        """Test run_checks_for_type skips individual checks when results exist."""
        mock_session = MagicMock(spec=boto3.Session)
        account_info = sample_account_infos[0]

        # Create two mock check classes
        mock_check1 = MagicMock(spec=BaseCheck)
        mock_check1.CHECK_NAME = "check_1"
        mock_check1_instance = MagicMock()
        mock_check1.return_value = mock_check1_instance

        mock_check2 = MagicMock(spec=BaseCheck)
        mock_check2.CHECK_NAME = "check_2"
        mock_check2_instance = MagicMock()
        mock_check2.return_value = mock_check2_instance

        with (
            patch("headroom.analysis.get_all_check_classes", return_value=[mock_check1, mock_check2]),
            patch("headroom.analysis.results_exist") as mock_results_exist
        ):
            # First check results exist (skip with continue), second doesn't (run it)
            mock_results_exist.side_effect = [True, False]

            org_account_ids = {"111111111111"}
            run_checks_for_type("scps", mock_session, account_info, mock_config, org_account_ids)

            # Verify first check was skipped (not instantiated or executed)
            mock_check1.assert_not_called()
            mock_check1_instance.execute.assert_not_called()

            # Verify second check was instantiated and executed
            mock_check2.assert_called_once()
            mock_check2_instance.execute.assert_called_once_with(mock_session)


class TestGetAllOrganizationAccountIds:
    """Test get_all_organization_account_ids function."""

    def test_get_all_organization_account_ids_success(self) -> None:
        """Test successful retrieval of all organization account IDs."""
        mock_config = MagicMock()
        mock_config.management_account_id = "999999999999"

        mock_session = MagicMock()
        mock_sts = MagicMock()

        def mock_client_factory(service_name: str) -> MagicMock:
            if service_name == "sts":
                return mock_sts
            return MagicMock()  # pragma: no cover

        mock_session.client.side_effect = mock_client_factory

        mock_sts.assume_role.return_value = {
            "Credentials": {
                "AccessKeyId": "FAKE_ACCESS_KEY_ID",
                "SecretAccessKey": "FAKE_SECRET_ACCESS_KEY",
                "SessionToken": "FAKE_SESSION_TOKEN"
            }
        }

        mock_mgmt_session = MagicMock()
        mock_org_client = MagicMock()
        mock_mgmt_session.client.return_value = mock_org_client

        mock_paginator = MagicMock()
        mock_org_client.get_paginator.return_value = mock_paginator

        mock_paginator.paginate.return_value = [
            {
                "Accounts": [
                    {"Id": "111111111111", "Name": "Account1"},
                    {"Id": "222222222222", "Name": "Account2"}
                ]
            },
            {
                "Accounts": [
                    {"Id": "333333333333", "Name": "Account3"}
                ]
            }
        ]

        with patch("headroom.analysis.boto3.Session", return_value=mock_mgmt_session):
            result = get_all_organization_account_ids(mock_config, mock_session)

        assert result == {"111111111111", "222222222222", "333333333333"}
        mock_sts.assume_role.assert_called_once_with(
            RoleArn="arn:aws:iam::999999999999:role/OrgAndAccountInfoReader",
            RoleSessionName="HeadroomOrgAndAccountInfoReaderSession"
        )

    def test_get_all_organization_account_ids_missing_management_account_id(self) -> None:
        """Test that missing management_account_id raises ValueError."""
        mock_session = MagicMock()
        mock_config = MagicMock()
        mock_config.management_account_id = None

        with pytest.raises(ValueError, match="management_account_id must be set in config"):
            get_all_organization_account_ids(mock_config, mock_session)

    def test_get_all_organization_account_ids_assume_role_failure(self) -> None:
        """Test that assume role failure raises RuntimeError."""
        mock_config = MagicMock()
        mock_config.management_account_id = "999999999999"

        mock_session = MagicMock()
        mock_sts = MagicMock()

        def mock_client_factory(service_name: str) -> MagicMock:
            if service_name == "sts":
                return mock_sts
            return MagicMock()  # pragma: no cover

        mock_session.client.side_effect = mock_client_factory

        mock_sts.assume_role.side_effect = ClientError(
            {"Error": {"Code": "AccessDenied", "Message": "Access denied"}},
            "AssumeRole"
        )

        with pytest.raises(ClientError) as exc_info:
            get_all_organization_account_ids(mock_config, mock_session)

        assert exc_info.value.response["Error"]["Code"] == "AccessDenied"<|MERGE_RESOLUTION|>--- conflicted
+++ resolved
@@ -327,23 +327,17 @@
             patch("headroom.checks.scps.deny_rds_unencrypted.DenyRdsUnencryptedCheck.execute") as mock_check3,
             patch("headroom.checks.scps.deny_ec2_ami_owner.DenyEc2AmiOwnerCheck.execute") as mock_check4,
             patch("headroom.checks.rcps.deny_third_party_assumerole.ThirdPartyAssumeRoleCheck.execute"),
-<<<<<<< HEAD
             patch("headroom.checks.rcps.deny_aoss_third_party_access.DenyAossThirdPartyAccessCheck.execute"),
-=======
             patch("headroom.checks.rcps.deny_ecr_third_party_access.DenyECRThirdPartyAccessCheck.execute"),
->>>>>>> a2d1b300
             patch("headroom.analysis.logger") as mock_logger,
             patch("headroom.analysis.results_exist") as mock_check_results
         ):
             # Mock that results exist for first account but not second
             # Call pattern now (with 3 SCP checks and 2 RCP checks):
-<<<<<<< HEAD
             # Account 1: all_scp_results_exist (3 calls for 3 SCP checks) → all True, all_rcp_results_exist (2 calls) → True, skip
             # Account 2: all_scp_results_exist (3 calls) → any False, all_rcp_results_exist (2 calls) → False
-=======
             # Account 1: all_scp_results_exist (3 calls for 3 SCP checks) → all True, all_rcp_results_exist (2 calls) → all True, skip
             # Account 2: all_scp_results_exist (3 calls) → any False, all_rcp_results_exist (2 calls) → any False
->>>>>>> a2d1b300
             #   Then run_scp_checks calls results_exist per check (3 calls) → False, runs checks
             #   Then run_rcp_checks calls results_exist per check (2 calls) → False, runs checks
             # Total: 5 + 10 = 15 calls
@@ -352,7 +346,6 @@
                 True,   # Account 1 - SCP check 1 exists
                 True,   # Account 1 - SCP check 2 exists
                 True,   # Account 1 - SCP check 3 exists
-<<<<<<< HEAD
                 True,   # Account 1 - RCP check 1 exists
                 True,   # Account 1 - RCP check 2 exists
                 False,  # Account 2 - SCP check 1 exists check
@@ -365,7 +358,6 @@
                 False,  # Account 2 - run_scp_checks internal check for check 3
                 False,  # Account 2 - run_rcp_checks internal check for check 1
                 False   # Account 2 - run_rcp_checks internal check for check 2
-=======
                 True,   # Account 1 - RCP check 1 exists (deny_ecr_third_party_access)
                 True,   # Account 1 - RCP check 2 exists (deny_third_party_assumerole)
                 False,  # Account 2 - SCP check 1 exists check
@@ -378,7 +370,6 @@
                 False,  # Account 2 - run_scp_checks internal check for check 3
                 False,  # Account 2 - run_rcp_checks internal check for check 1 (deny_ecr_third_party_access)
                 False   # Account 2 - run_rcp_checks internal check for check 2 (deny_third_party_assumerole)
->>>>>>> a2d1b300
             ]
 
             mock_headroom_session = MagicMock()
