--- conflicted
+++ resolved
@@ -336,11 +336,8 @@
             # Call pattern now (with 3 SCP checks and 2 RCP checks):
             # Account 1: all_scp_results_exist (3 calls for 3 SCP checks) → all True, all_rcp_results_exist (2 calls) → True, skip
             # Account 2: all_scp_results_exist (3 calls) → any False, all_rcp_results_exist (2 calls) → False
-<<<<<<< HEAD
-=======
             # Account 1: all_scp_results_exist (3 calls for 3 SCP checks) → all True, all_rcp_results_exist (2 calls) → all True, skip
             # Account 2: all_scp_results_exist (3 calls) → any False, all_rcp_results_exist (2 calls) → any False
->>>>>>> 6b3b7aa2
             #   Then run_scp_checks calls results_exist per check (3 calls) → False, runs checks
             #   Then run_rcp_checks calls results_exist per check (2 calls) → False, runs checks
             # Total: 5 + 10 = 15 calls
@@ -361,8 +358,6 @@
                 False,  # Account 2 - run_scp_checks internal check for check 3
                 False,  # Account 2 - run_rcp_checks internal check for check 1
                 False   # Account 2 - run_rcp_checks internal check for check 2
-<<<<<<< HEAD
-=======
                 True,   # Account 1 - RCP check 1 exists (deny_ecr_third_party_access)
                 True,   # Account 1 - RCP check 2 exists (deny_third_party_assumerole)
                 False,  # Account 2 - SCP check 1 exists check
@@ -375,7 +370,6 @@
                 False,  # Account 2 - run_scp_checks internal check for check 3
                 False,  # Account 2 - run_rcp_checks internal check for check 1 (deny_ecr_third_party_access)
                 False   # Account 2 - run_rcp_checks internal check for check 2 (deny_third_party_assumerole)
->>>>>>> 6b3b7aa2
             ]
 
             mock_headroom_session = MagicMock()
