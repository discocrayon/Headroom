"""Tests for headroom.checks.registry module."""

import pytest
from headroom.checks.registry import (
    get_check_class,
    get_all_check_classes,
    get_check_type_map,
)


class TestGetCheckClass:
    """Test get_check_class function."""

    def test_get_check_class_deny_imds_v1_ec2(self) -> None:
        """Test retrieving DenyImdsV1Ec2Check class."""
        check_class = get_check_class("deny_imds_v1_ec2")
        assert check_class is not None
        assert check_class.CHECK_NAME == "deny_imds_v1_ec2"
        assert check_class.CHECK_TYPE == "scps"

    def test_get_check_class_third_party_assumerole(self) -> None:
        """Test retrieving ThirdPartyAssumeRoleCheck class."""
        check_class = get_check_class("third_party_assumerole")
        assert check_class is not None
        assert check_class.CHECK_NAME == "third_party_assumerole"
        assert check_class.CHECK_TYPE == "rcps"

    def test_get_check_class_unknown_raises_value_error(self) -> None:
        """Test that unknown check name raises ValueError."""
        with pytest.raises(ValueError, match="Unknown check: nonexistent_check"):
            get_check_class("nonexistent_check")


class TestGetAllCheckClasses:
    """Test get_all_check_classes function."""

    def test_get_all_check_classes_no_filter(self) -> None:
        """Test getting all check classes without filter."""
        all_checks = get_all_check_classes()
        assert len(all_checks) == 5
        check_names = {cls.CHECK_NAME for cls in all_checks}
        assert "deny_imds_v1_ec2" in check_names
        assert "deny_eks_create_cluster_without_tag" in check_names
        assert "deny_iam_user_creation" in check_names
        assert "deny_rds_unencrypted" in check_names
        assert "deny_ecr_third_party_access" in check_names
        assert "third_party_assumerole" in check_names
<<<<<<< HEAD
        assert "deny_s3_third_party_access" in check_names
=======
        assert "deny_aoss_third_party_access" in check_names
>>>>>>> 6b3b7aa2

    def test_get_all_check_classes_filter_by_scps(self) -> None:
        """Test getting check classes filtered by scps."""
        scp_checks = get_all_check_classes("scps")
        assert len(scp_checks) == 5
        check_names = {cls.CHECK_NAME for cls in scp_checks}
        assert "deny_imds_v1_ec2" in check_names
        assert "deny_eks_create_cluster_without_tag" in check_names
        assert "deny_iam_user_creation" in check_names
        assert "deny_rds_unencrypted" in check_names
        for check in scp_checks:
            assert check.CHECK_TYPE == "scps"

    def test_get_all_check_classes_filter_by_rcps(self) -> None:
        """Test getting check classes filtered by rcps."""
        rcp_checks = get_all_check_classes("rcps")
        assert len(rcp_checks) == 2
<<<<<<< HEAD
        check_names = {cls.CHECK_NAME for cls in rcp_checks}
        assert "third_party_assumerole" in check_names
        assert "deny_s3_third_party_access" in check_names
=======
        check_names = {check.CHECK_NAME for check in rcp_checks}
        assert "third_party_assumerole" in check_names
        assert "deny_aoss_third_party_access" in check_names
        check_names = {cls.CHECK_NAME for cls in rcp_checks}
        assert "deny_ecr_third_party_access" in check_names
        assert "third_party_assumerole" in check_names
>>>>>>> 6b3b7aa2
        for check in rcp_checks:
            assert check.CHECK_TYPE == "rcps"


class TestGetCheckTypeMap:
    """Test get_check_type_map function."""

    def test_get_check_type_map_returns_correct_mapping(self) -> None:
        """Test that get_check_type_map returns correct check name to type mapping."""
        type_map = get_check_type_map()
        assert isinstance(type_map, dict)
        assert type_map["deny_imds_v1_ec2"] == "scps"
        assert type_map["deny_eks_create_cluster_without_tag"] == "scps"
        assert type_map["deny_iam_user_creation"] == "scps"
        assert type_map["deny_rds_unencrypted"] == "scps"
        assert type_map["deny_ecr_third_party_access"] == "rcps"
        assert type_map["third_party_assumerole"] == "rcps"
<<<<<<< HEAD
        assert type_map["deny_s3_third_party_access"] == "rcps"
=======
        assert type_map["deny_aoss_third_party_access"] == "rcps"
>>>>>>> 6b3b7aa2
        assert len(type_map) == 5<|MERGE_RESOLUTION|>--- conflicted
+++ resolved
@@ -45,11 +45,8 @@
         assert "deny_rds_unencrypted" in check_names
         assert "deny_ecr_third_party_access" in check_names
         assert "third_party_assumerole" in check_names
-<<<<<<< HEAD
         assert "deny_s3_third_party_access" in check_names
-=======
         assert "deny_aoss_third_party_access" in check_names
->>>>>>> 6b3b7aa2
 
     def test_get_all_check_classes_filter_by_scps(self) -> None:
         """Test getting check classes filtered by scps."""
@@ -67,18 +64,15 @@
         """Test getting check classes filtered by rcps."""
         rcp_checks = get_all_check_classes("rcps")
         assert len(rcp_checks) == 2
-<<<<<<< HEAD
         check_names = {cls.CHECK_NAME for cls in rcp_checks}
         assert "third_party_assumerole" in check_names
         assert "deny_s3_third_party_access" in check_names
-=======
         check_names = {check.CHECK_NAME for check in rcp_checks}
         assert "third_party_assumerole" in check_names
         assert "deny_aoss_third_party_access" in check_names
         check_names = {cls.CHECK_NAME for cls in rcp_checks}
         assert "deny_ecr_third_party_access" in check_names
         assert "third_party_assumerole" in check_names
->>>>>>> 6b3b7aa2
         for check in rcp_checks:
             assert check.CHECK_TYPE == "rcps"
 
@@ -96,9 +90,6 @@
         assert type_map["deny_rds_unencrypted"] == "scps"
         assert type_map["deny_ecr_third_party_access"] == "rcps"
         assert type_map["third_party_assumerole"] == "rcps"
-<<<<<<< HEAD
         assert type_map["deny_s3_third_party_access"] == "rcps"
-=======
         assert type_map["deny_aoss_third_party_access"] == "rcps"
->>>>>>> 6b3b7aa2
         assert len(type_map) == 5