--- conflicted
+++ resolved
@@ -37,21 +37,13 @@
     def test_get_all_check_classes_no_filter(self) -> None:
         """Test getting all check classes without filter."""
         all_checks = get_all_check_classes()
-<<<<<<< HEAD
         assert len(all_checks) == 5
-=======
-        assert len(all_checks) == 6
->>>>>>> 4e08ca56
         check_names = {cls.CHECK_NAME for cls in all_checks}
         assert "deny_imds_v1_ec2" in check_names
         assert "deny_eks_create_cluster_without_tag" in check_names
         assert "deny_iam_user_creation" in check_names
         assert "deny_rds_unencrypted" in check_names
-<<<<<<< HEAD
         assert "deny_ecr_third_party_access" in check_names
-=======
-        assert "deny_ec2_ami_owner" in check_names
->>>>>>> 4e08ca56
         assert "third_party_assumerole" in check_names
 
     def test_get_all_check_classes_filter_by_scps(self) -> None:
@@ -69,14 +61,9 @@
     def test_get_all_check_classes_filter_by_rcps(self) -> None:
         """Test getting check classes filtered by rcps."""
         rcp_checks = get_all_check_classes("rcps")
-<<<<<<< HEAD
         assert len(rcp_checks) == 2
         check_names = {cls.CHECK_NAME for cls in rcp_checks}
         assert "deny_ecr_third_party_access" in check_names
-=======
-        assert len(rcp_checks) == 1
-        check_names = {cls.CHECK_NAME for cls in rcp_checks}
->>>>>>> 4e08ca56
         assert "third_party_assumerole" in check_names
         for check in rcp_checks:
             assert check.CHECK_TYPE == "rcps"
@@ -93,12 +80,6 @@
         assert type_map["deny_eks_create_cluster_without_tag"] == "scps"
         assert type_map["deny_iam_user_creation"] == "scps"
         assert type_map["deny_rds_unencrypted"] == "scps"
-<<<<<<< HEAD
         assert type_map["deny_ecr_third_party_access"] == "rcps"
         assert type_map["third_party_assumerole"] == "rcps"
-        assert len(type_map) == 5
-=======
-        assert type_map["deny_ec2_ami_owner"] == "scps"
-        assert type_map["third_party_assumerole"] == "rcps"
-        assert len(type_map) == 6
->>>>>>> 4e08ca56
+        assert len(type_map) == 5