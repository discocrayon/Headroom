"""
Tests for terraform.generate_scps module.

Covers early returns, warnings for missing targets, and name normalization edges.
"""

from pathlib import Path

import pytest

from headroom.types import (
    AccountOrgPlacement,
    OrganizationHierarchy,
    OrganizationalUnit,
    SCPPlacementRecommendations,
)
from headroom.terraform import make_safe_variable_name
from headroom.terraform.generate_scps import (
    _build_scp_terraform_module,
    _generate_account_scp_terraform,
    _generate_ou_scp_terraform,
    _generate_root_scp_terraform,
    generate_scp_terraform,
)


def make_org_empty() -> OrganizationHierarchy:
    return OrganizationHierarchy(root_id="r-root", organizational_units={}, accounts={})


def test_generate_scp_terraform_no_recommendations(tmp_path: Path) -> None:
    org = make_org_empty()

    generate_scp_terraform([], org, str(tmp_path))
    assert not any(tmp_path.iterdir())


def test_generate_scp_terraform_warn_missing_account(tmp_path: Path) -> None:
    org = make_org_empty()
    rec = SCPPlacementRecommendations(
        check_name="deny-ec2-imds-v1",
        recommended_level="account",
        target_ou_id=None,
        affected_accounts=["999999999999"],
        compliance_percentage=100.0,
        reasoning="test",
    )

    # Should raise exception for missing account
    with pytest.raises(RuntimeError, match="Account \\(999999999999\\) not found in organization hierarchy"):
        generate_scp_terraform([rec], org, str(tmp_path))


def test_generate_scp_terraform_warn_missing_ou(tmp_path: Path) -> None:
    org = make_org_empty()
    rec = SCPPlacementRecommendations(
        check_name="deny-ec2-imds-v1",
        recommended_level="ou",
        target_ou_id="ou-unknown",
        affected_accounts=[],
        compliance_percentage=100.0,
        reasoning="test",
    )

    # Should raise exception for missing OU
    with pytest.raises(RuntimeError, match="OU ou-unknown not found in organization hierarchy"):
        generate_scp_terraform([rec], org, str(tmp_path))


def test_make_safe_variable_name_edge_cases() -> None:
    assert make_safe_variable_name("My  Name--X") == "my_name_x"
    assert make_safe_variable_name("a__b---c  d") == "a_b_c_d"
    # Starts with digit -> prefixed
    assert make_safe_variable_name("123bad-name") == "ou_123bad_name"


def test_build_scp_terraform_module_output_format() -> None:
    """Test exact output format with section comments and proper blank line spacing."""
    org = make_org_empty()
    recs = [
        SCPPlacementRecommendations(
            check_name="deny-ec2-imds-v1",
            recommended_level="root",
            target_ou_id=None,
            affected_accounts=[],
            compliance_percentage=100.0,
            reasoning="test",
        ),
        SCPPlacementRecommendations(
            check_name="deny-rds-unencrypted",
            recommended_level="root",
            target_ou_id=None,
            affected_accounts=[],
            compliance_percentage=100.0,
            reasoning="test",
        ),
    ]
    result = _build_scp_terraform_module(
        module_name="scps_test_ou",
        target_id_reference="local.test_ou_id",
        recommendations=recs,
        comment="Test OU",
        organization_hierarchy=org
    )

    expected = '''# Auto-generated SCP Terraform configuration for Test OU
# Generated by Headroom based on compliance analysis

module "scps_test_ou" {
  source = "../modules/scps"
  target_id = local.test_ou_id

  # EC2
  deny_ec2_ami_owner = false
<<<<<<< HEAD
  deny_ec2_public_ip = false
  deny_imds_v1_ec2 = true
=======
  deny_ec2_imds_v1 = true
>>>>>>> d4cd8e0c

  # EKS
  deny_eks_create_cluster_without_tag = false

  # IAM
  deny_iam_user_creation = false

  # RDS
  deny_rds_unencrypted = true
}
'''
    assert result == expected


# Tests for _build_scp_terraform_module()
def test_build_scp_terraform_module_single_check_100_percent_compliant() -> None:
    """Should include SCP flag when compliance is 100%."""
    org = make_org_empty()
    rec = SCPPlacementRecommendations(
        check_name="deny-ec2-imds-v1",
        recommended_level="root",
        target_ou_id=None,
        affected_accounts=[],
        compliance_percentage=100.0,
        reasoning="test",
    )
    result = _build_scp_terraform_module(
        module_name="scps_root",
        target_id_reference="local.root_ou_id",
        recommendations=[rec],
        comment="Organization Root",
        organization_hierarchy=org
    )
    assert "deny_ec2_imds_v1 = true" in result
    assert "deny_iam_user_creation = false" in result
    assert "deny_rds_unencrypted = false" in result
    assert "allowed_iam_users" not in result
    assert 'module "scps_root"' in result
    assert "target_id = local.root_ou_id" in result
    # Verify section comments are present
    assert "  # EC2" in result
    assert "  # EKS" in result
    assert "  # IAM" in result
    assert "  # RDS" in result
    # Verify blank lines separate sections (not '  #' lines)
    assert "  #\n" not in result, "Should not have '  #' comment lines, only blank lines for spacing"


def test_build_scp_terraform_module_multiple_checks_all_compliant() -> None:
    """Should include all SCP flags when all checks are 100% compliant."""
    org = make_org_empty()
    recs = [
        SCPPlacementRecommendations(
            check_name="deny-ec2-imds-v1",
            recommended_level="root",
            target_ou_id=None,
            affected_accounts=[],
            compliance_percentage=100.0,
            reasoning="test",
        ),
        SCPPlacementRecommendations(
            check_name="deny-iam-user-creation",
            recommended_level="root",
            target_ou_id=None,
            affected_accounts=[],
            compliance_percentage=100.0,
            reasoning="test",
        ),
    ]
    result = _build_scp_terraform_module(
        module_name="scps_test",
        target_id_reference="local.test_id",
        recommendations=recs,
        comment="Test",
        organization_hierarchy=org
    )
    assert "deny_ec2_imds_v1 = true" in result
    assert "deny_iam_user_creation = true" in result
    assert "deny_rds_unencrypted = false" in result
    assert "allowed_iam_users = []" in result


def test_build_scp_terraform_module_with_iam_user_arns() -> None:
    """Should include IAM user ARNs with account ID replaced by local variable reference."""
    org = OrganizationHierarchy(
        root_id="r-root",
        organizational_units={},
        accounts={
            "111111111111": AccountOrgPlacement(
                account_id="111111111111",
                account_name="test-account-1",
                parent_ou_id="ou-test",
                ou_path=["r-root", "ou-test"]
            ),
            "222222222222": AccountOrgPlacement(
                account_id="222222222222",
                account_name="test-account-2",
                parent_ou_id="ou-test",
                ou_path=["r-root", "ou-test"]
            )
        }
    )
    recs = [
        SCPPlacementRecommendations(
            check_name="deny-iam-user-creation",
            recommended_level="root",
            target_ou_id=None,
            affected_accounts=[],
            compliance_percentage=100.0,
            reasoning="test",
            allowed_iam_user_arns=[
                "arn:aws:iam::111111111111:user/terraform-user",
                "arn:aws:iam::222222222222:user/github-actions"
            ]
        ),
    ]
    result = _build_scp_terraform_module(
        module_name="scps_test",
        target_id_reference="local.test_id",
        recommendations=recs,
        comment="Test",
        organization_hierarchy=org
    )
    assert "deny_iam_user_creation = true" in result
    assert "allowed_iam_users = [" in result
    assert '"arn:aws:iam::${local.test_account_1_account_id}:user/terraform-user",' in result
    assert '"arn:aws:iam::${local.test_account_2_account_id}:user/github-actions",' in result


def test_build_scp_terraform_module_with_iam_user_arns_unknown_account() -> None:
    """Should keep ARN unchanged when account ID is not in organization hierarchy."""
    org = OrganizationHierarchy(
        root_id="r-root",
        organizational_units={},
        accounts={
            "111111111111": AccountOrgPlacement(
                account_id="111111111111",
                account_name="test-account-1",
                parent_ou_id="ou-test",
                ou_path=["r-root", "ou-test"]
            )
        }
    )
    recs = [
        SCPPlacementRecommendations(
            check_name="deny-iam-user-creation",
            recommended_level="root",
            target_ou_id=None,
            affected_accounts=[],
            compliance_percentage=100.0,
            reasoning="test",
            allowed_iam_user_arns=[
                "arn:aws:iam::111111111111:user/terraform-user",
                "arn:aws:iam::999999999999:user/unknown-account"
            ]
        ),
    ]
    result = _build_scp_terraform_module(
        module_name="scps_test",
        target_id_reference="local.test_id",
        recommendations=recs,
        comment="Test",
        organization_hierarchy=org
    )
    assert "deny_iam_user_creation = true" in result
    assert "allowed_iam_users = [" in result
    assert '"arn:aws:iam::${local.test_account_1_account_id}:user/terraform-user",' in result
    assert '"arn:aws:iam::999999999999:user/unknown-account",' in result


def test_build_scp_terraform_module_partial_compliance_skips_check() -> None:
    """Should set SCP flag to false when compliance is less than 100%."""
    org = make_org_empty()
    rec = SCPPlacementRecommendations(
        check_name="deny-ec2-imds-v1",
        recommended_level="root",
        target_ou_id=None,
        affected_accounts=[],
        compliance_percentage=80.0,
        reasoning="test",
    )
    result = _build_scp_terraform_module(
        module_name="scps_root",
        target_id_reference="local.root_ou_id",
        recommendations=[rec],
        comment="Organization Root",
        organization_hierarchy=org
    )
    assert "deny_ec2_imds_v1 = false" in result
    assert "deny_iam_user_creation = false" in result
    assert "allowed_iam_users" not in result
    assert 'module "scps_root"' in result


def test_build_scp_terraform_module_mixed_compliance_includes_only_100_percent() -> None:
    """Should only set to true checks that are 100% compliant."""
    org = make_org_empty()
    recs = [
        SCPPlacementRecommendations(
            check_name="deny-ec2-imds-v1",
            recommended_level="root",
            target_ou_id=None,
            affected_accounts=[],
            compliance_percentage=100.0,
            reasoning="test",
        ),
        SCPPlacementRecommendations(
            check_name="deny-iam-user-creation",
            recommended_level="root",
            target_ou_id=None,
            affected_accounts=[],
            compliance_percentage=75.0,
            reasoning="test",
        ),
    ]
    result = _build_scp_terraform_module(
        module_name="scps_root",
        target_id_reference="local.root_ou_id",
        recommendations=recs,
        comment="Organization Root",
        organization_hierarchy=org
    )
    assert "deny_ec2_imds_v1 = true" in result
    assert "deny_iam_user_creation = false" in result
    assert "allowed_iam_users" not in result


def test_build_scp_terraform_module_check_name_with_hyphens_converts_to_underscores() -> None:
    """Should convert hyphens in check names to underscores for Terraform."""
    org = make_org_empty()
    rec = SCPPlacementRecommendations(
        check_name="deny-ec2-imds-v1",
        recommended_level="root",
        target_ou_id=None,
        affected_accounts=[],
        compliance_percentage=100.0,
        reasoning="test",
    )
    result = _build_scp_terraform_module(
        module_name="scps_root",
        target_id_reference="local.root_ou_id",
        recommendations=[rec],
        comment="Organization Root",
        organization_hierarchy=org
    )
    assert "deny_ec2_imds_v1 = true" in result
    assert "deny_iam_user_creation = false" in result
    assert "allowed_iam_users" not in result
    assert "deny-ec2-imds-v1" not in result


# Tests for _generate_account_scp_terraform()
def test_generate_account_scp_terraform_creates_file_with_correct_name() -> None:
    """Should create Terraform file with account name."""
    org = OrganizationHierarchy(
        root_id="r-root",
        organizational_units={},
        accounts={
            "123456789012": AccountOrgPlacement(
                account_id="123456789012",
                account_name="Test Account",
                parent_ou_id="ou-test",
                ou_path=["r-root", "ou-test"]
            )
        }
    )
    rec = SCPPlacementRecommendations(
        check_name="deny-ec2-imds-v1",
        recommended_level="account",
        target_ou_id=None,
        affected_accounts=["123456789012"],
        compliance_percentage=100.0,
        reasoning="test",
    )
    output_path = Path("/tmp/test_scps")
    output_path.mkdir(parents=True, exist_ok=True)

    _generate_account_scp_terraform("123456789012", [rec], org, output_path)

    expected_file = output_path / "test_account_scps.tf"
    assert expected_file.exists()
    content = expected_file.read_text()
    assert "scps_test_account" in content
    assert "local.test_account_account_id" in content
    assert "deny_ec2_imds_v1 = true" in content
    expected_file.unlink()


def test_generate_account_scp_terraform_raises_error_for_missing_account() -> None:
    """Should raise RuntimeError when account is not in organization hierarchy."""
    org = make_org_empty()
    rec = SCPPlacementRecommendations(
        check_name="deny-ec2-imds-v1",
        recommended_level="account",
        target_ou_id=None,
        affected_accounts=["999999999999"],
        compliance_percentage=100.0,
        reasoning="test",
    )
    output_path = Path("/tmp/test_scps")

    with pytest.raises(RuntimeError, match="Account \\(999999999999\\) not found in organization hierarchy"):
        _generate_account_scp_terraform("999999999999", [rec], org, output_path)


# Tests for _generate_ou_scp_terraform()
def test_generate_ou_scp_terraform_creates_file_with_correct_name() -> None:
    """Should create Terraform file with OU name."""
    org = OrganizationHierarchy(
        root_id="r-root",
        organizational_units={
            "ou-test": OrganizationalUnit(
                ou_id="ou-test",
                name="Test OU",
                parent_ou_id="r-root",
                child_ous=[],
                accounts=[]
            )
        },
        accounts={}
    )
    rec = SCPPlacementRecommendations(
        check_name="deny-ec2-imds-v1",
        recommended_level="ou",
        target_ou_id="ou-test",
        affected_accounts=[],
        compliance_percentage=100.0,
        reasoning="test",
    )
    output_path = Path("/tmp/test_scps")
    output_path.mkdir(parents=True, exist_ok=True)

    _generate_ou_scp_terraform("ou-test", [rec], org, output_path)

    expected_file = output_path / "test_ou_ou_scps.tf"
    assert expected_file.exists()
    content = expected_file.read_text()
    assert "scps_test_ou_ou" in content
    assert "local.top_level_test_ou_ou_id" in content
    assert "deny_ec2_imds_v1 = true" in content
    expected_file.unlink()


def test_generate_ou_scp_terraform_raises_error_for_missing_ou() -> None:
    """Should raise RuntimeError when OU is not in organization hierarchy."""
    org = make_org_empty()
    rec = SCPPlacementRecommendations(
        check_name="deny-ec2-imds-v1",
        recommended_level="ou",
        target_ou_id="ou-missing",
        affected_accounts=[],
        compliance_percentage=100.0,
        reasoning="test",
    )
    output_path = Path("/tmp/test_scps")

    with pytest.raises(RuntimeError, match="OU ou-missing not found in organization hierarchy"):
        _generate_ou_scp_terraform("ou-missing", [rec], org, output_path)


# Tests for _generate_root_scp_terraform()
def test_generate_root_scp_terraform_creates_file() -> None:
    """Should create root_scps.tf file with correct content."""
    org = make_org_empty()
    rec = SCPPlacementRecommendations(
        check_name="deny-ec2-imds-v1",
        recommended_level="root",
        target_ou_id=None,
        affected_accounts=[],
        compliance_percentage=100.0,
        reasoning="test",
    )
    output_path = Path("/tmp/test_scps")
    output_path.mkdir(parents=True, exist_ok=True)

    _generate_root_scp_terraform([rec], org, output_path)

    expected_file = output_path / "root_scps.tf"
    assert expected_file.exists()
    content = expected_file.read_text()
    assert "scps_root" in content
    assert "local.root_ou_id" in content
    assert "deny_ec2_imds_v1 = true" in content
    expected_file.unlink()


def test_generate_root_scp_terraform_no_recommendations_returns_early() -> None:
    """Should return early and not create file when no recommendations."""
    org = make_org_empty()
    output_path = Path("/tmp/test_scps")
    output_path.mkdir(parents=True, exist_ok=True)

    _generate_root_scp_terraform([], org, output_path)

    expected_file = output_path / "root_scps.tf"
    assert not expected_file.exists()


def test_generate_root_scp_terraform_multiple_checks() -> None:
    """Should include all checks in root_scps.tf."""
    org = make_org_empty()
    recs = [
        SCPPlacementRecommendations(
            check_name="deny-ec2-imds-v1",
            recommended_level="root",
            target_ou_id=None,
            affected_accounts=[],
            compliance_percentage=100.0,
            reasoning="test",
        ),
        SCPPlacementRecommendations(
            check_name="deny-iam-user-creation",
            recommended_level="root",
            target_ou_id=None,
            affected_accounts=[],
            compliance_percentage=100.0,
            reasoning="test",
        ),
    ]
    output_path = Path("/tmp/test_scps")
    output_path.mkdir(parents=True, exist_ok=True)

    _generate_root_scp_terraform(recs, org, output_path)

    expected_file = output_path / "root_scps.tf"
    content = expected_file.read_text()
    assert "deny_ec2_imds_v1 = true" in content
    assert "deny_iam_user_creation = true" in content
    assert "deny_rds_unencrypted = false" in content
    assert "allowed_iam_users = []" in content
    expected_file.unlink()


def test_build_scp_terraform_module_with_rds_check_enabled() -> None:
    """Should include deny_rds_unencrypted flag when check is enabled."""
    org = make_org_empty()
    rec = SCPPlacementRecommendations(
        check_name="deny-rds-unencrypted",
        recommended_level="root",
        target_ou_id=None,
        affected_accounts=[],
        compliance_percentage=100.0,
        reasoning="test",
    )
    result = _build_scp_terraform_module(
        module_name="scps_root",
        target_id_reference="local.root_ou_id",
        recommendations=[rec],
        comment="Organization Root",
        organization_hierarchy=org
    )
    assert "deny_ec2_imds_v1 = false" in result
    assert "deny_iam_user_creation = false" in result
    assert "deny_rds_unencrypted = true" in result
    assert "allowed_iam_users" not in result


def test_build_scp_terraform_module_with_ec2_ami_owner_check_with_allowed_owners() -> None:
    """Should include allowed_ami_owners when deny_ec2_ami_owner is enabled."""
    org = make_org_empty()
    rec = SCPPlacementRecommendations(
        check_name="deny-ec2-ami-owner",
        recommended_level="root",
        target_ou_id=None,
        affected_accounts=[],
        compliance_percentage=100.0,
        reasoning="test",
        allowed_ami_owners=["amazon", "aws-marketplace"]
    )
    result = _build_scp_terraform_module(
        module_name="scps_root",
        target_id_reference="local.root_ou_id",
        recommendations=[rec],
        comment="Organization Root",
        organization_hierarchy=org
    )
    assert "deny_ec2_ami_owner = true" in result
    assert '"amazon"' in result
    assert '"aws-marketplace"' in result
    assert "allowed_ami_owners = [" in result


def test_build_scp_terraform_module_with_ec2_ami_owner_check_without_allowed_owners() -> None:
    """Should include empty allowed_ami_owners when deny_ec2_ami_owner is enabled without owners."""
    org = make_org_empty()
    rec = SCPPlacementRecommendations(
        check_name="deny-ec2-ami-owner",
        recommended_level="root",
        target_ou_id=None,
        affected_accounts=[],
        compliance_percentage=100.0,
        reasoning="test",
    )
    result = _build_scp_terraform_module(
        module_name="scps_root",
        target_id_reference="local.root_ou_id",
        recommendations=[rec],
        comment="Organization Root",
        organization_hierarchy=org
    )
    assert "deny_ec2_ami_owner = true" in result
    assert "allowed_ami_owners = []" in result<|MERGE_RESOLUTION|>--- conflicted
+++ resolved
@@ -112,12 +112,8 @@
 
   # EC2
   deny_ec2_ami_owner = false
-<<<<<<< HEAD
+  deny_ec2_imds_v1 = true
   deny_ec2_public_ip = false
-  deny_imds_v1_ec2 = true
-=======
-  deny_ec2_imds_v1 = true
->>>>>>> d4cd8e0c
 
   # EKS
   deny_eks_create_cluster_without_tag = false
