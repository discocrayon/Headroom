--- conflicted
+++ resolved
@@ -10,22 +10,19 @@
 module "scps" {
   source = "./modules/scps"
 
-<<<<<<< HEAD
-  target_id               = "444444444444"  # AWS account ID, OU ID (ou-xxxx), or root ID (r-xxxx)
-  deny_imds_v1_ec2        = true
-  deny_iam_user_creation  = true
-  deny_saml_provider_not_aws_sso = true
-  allowed_iam_users       = [
-=======
   target_id                          = "444444444444"  # AWS account ID, OU ID (ou-xxxx), or root ID (r-xxxx)
+  deny_ec2_ami_owner                 = true
+  allowed_ami_owners                 = ["amazon", "444444444444"]
   deny_ec2_imds_v1                   = true
+  deny_ec2_public_ip                 = true
   deny_eks_create_cluster_without_tag = true
   deny_iam_user_creation             = true
+  deny_saml_provider_not_aws_sso     = true
   allowed_iam_users                  = [
->>>>>>> 285f63d3
     "arn:aws:iam::444444444444:user/terraform-user",
     "arn:aws:iam::444444444444:user/github-actions",
   ]
+  deny_rds_unencrypted               = true
 }
 ```
 
@@ -39,11 +36,15 @@
 
 ### Security Policy Variables
 
+- **`deny_ec2_ami_owner`** (bool): Deny EC2 instances from launching with AMIs not from approved owners
+- **`allowed_ami_owners`** (list(string)): List of allowed AMI owner account IDs or aliases (e.g., "amazon", "self")
 - **`deny_ec2_imds_v1`** (bool): Deny EC2 instances from using IMDSv1 (Instance Metadata Service version 1)
+- **`deny_ec2_public_ip`** (bool): Deny EC2 instances from being launched with public IP addresses
 - **`deny_eks_create_cluster_without_tag`** (bool): Deny EKS cluster creation unless PavedRoad=true tag is present
 - **`deny_iam_user_creation`** (bool): Deny creation of IAM users not on the allowed list
 - **`deny_saml_provider_not_aws_sso`** (bool): Deny creation of IAM SAML providers so only AWS IAM Identity Center (AWS SSO) managed providers remain
 - **`allowed_iam_users`** (list(string)): List of IAM user ARNs that are allowed to be created. Format: `arn:aws:iam::ACCOUNT_ID:user/USERNAME`
+- **`deny_rds_unencrypted`** (bool): Deny creation of unencrypted RDS databases
 
 ## Architecture
 
@@ -139,7 +140,6 @@
 
 Example: `arn:aws:iam::444444444444:user/terraform-user`
 
-<<<<<<< HEAD
 ### AWS SSO SAML Guardrail (`deny_saml_provider_not_aws_sso`)
 
 When enabled, this absolute deny control removes the ability to create new IAM SAML providers by denying `iam:CreateSAMLProvider` with no conditions.
@@ -148,11 +148,10 @@
 - Prevents shadow SAML integrations that bypass centralized access management
 - Complements detection checks that verify only a single AWS SSO-managed provider exists
 - `AWSServiceRoleForSSO` continues to provision the official provider in new accounts and is not affected by SCPs, so denying `iam:CreateSAMLProvider` to all principals blocks only custom provider creation
-=======
+
 ### Root LeaveOrganization Protection
 
 When the module target is the organization root (values such as `r-root`), a guardrail statement is always included that denies `organizations:LeaveOrganization` for all principals. This prevents detaching the root from the organization, even when no optional checks are enabled.
->>>>>>> 285f63d3
 
 ## Resources Created
 
