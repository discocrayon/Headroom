--- conflicted
+++ resolved
@@ -25,19 +25,14 @@
   description = "List of allowed AMI owner account IDs or aliases (e.g., 'amazon', 'aws-marketplace', '123456789012')"
 }
 
-<<<<<<< HEAD
+variable "deny_ec2_imds_v1" {
+  type        = bool
+  description = "Deny EC2 instances that allow IMDSv1 (require IMDSv2)"
+}
+
 variable "deny_ec2_public_ip" {
   type        = bool
   description = "Deny creation of EC2 instances with public IP addresses"
-}
-
-variable "deny_imds_v1_ec2" {
-  type = bool
-=======
-variable "deny_ec2_imds_v1" {
-  type        = bool
-  description = "Deny EC2 instances that allow IMDSv1 (require IMDSv2)"
->>>>>>> d4cd8e0c
 }
 
 # EKS
