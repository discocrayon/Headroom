variable "target_id" {
  type        = string
  description = "Organization account, root, or unit."

  validation {
    condition = (
      length(var.target_id) == 12 ||      # Account ID
      startswith(var.target_id, "ou-") || # OU
      startswith(var.target_id, "r-")     # Root
    )
    error_message = "target_id must be a 12-digit AWS account ID, an OU ID (ou-xxxx-xxxxxxxx), or the root ID (r-xxxx)."
  }
}

# EC2

<<<<<<< HEAD
variable "deny_ec2_public_ip" {
  type        = bool
  description = "Deny creation of EC2 instances with public IP addresses"
=======
variable "deny_ec2_ami_owner" {
  type        = bool
  description = "Deny launching EC2 instances from untrusted AMI owners"
}

variable "allowed_ami_owners" {
  type        = list(string)
  default     = []
  description = "List of allowed AMI owner account IDs or aliases (e.g., 'amazon', 'aws-marketplace', '123456789012')"
>>>>>>> 59e211cc
}

variable "deny_imds_v1_ec2" {
  type = bool
}

# EKS

variable "deny_eks_create_cluster_without_tag" {
  type        = bool
  description = "Deny EKS cluster creation unless PavedRoad=true tag is present"
}

# IAM

variable "deny_iam_user_creation" {
  type = bool
}

variable "allowed_iam_users" {
  type        = list(string)
  default     = []
  description = "List of IAM user ARNs that are allowed to be created. Format: arn:aws:iam::ACCOUNT_ID:user/USERNAME"
}

# RDS

variable "deny_rds_unencrypted" {
  type        = bool
  description = "Deny creation of RDS instances and clusters without encryption at rest"
}<|MERGE_RESOLUTION|>--- conflicted
+++ resolved
@@ -14,11 +14,6 @@
 
 # EC2
 
-<<<<<<< HEAD
-variable "deny_ec2_public_ip" {
-  type        = bool
-  description = "Deny creation of EC2 instances with public IP addresses"
-=======
 variable "deny_ec2_ami_owner" {
   type        = bool
   description = "Deny launching EC2 instances from untrusted AMI owners"
@@ -28,7 +23,11 @@
   type        = list(string)
   default     = []
   description = "List of allowed AMI owner account IDs or aliases (e.g., 'amazon', 'aws-marketplace', '123456789012')"
->>>>>>> 59e211cc
+}
+
+variable "deny_ec2_public_ip" {
+  type        = bool
+  description = "Deny creation of EC2 instances with public IP addresses"
 }
 
 variable "deny_imds_v1_ec2" {
