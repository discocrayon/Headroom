locals {
  possible_scp_1_denies = [
<<<<<<< HEAD
    # var.deny_ec2_public_ip
    # -->
    # Sid: DenyEc2PublicIp
    # Denies creation of EC2 instances with public IP addresses
    # Reference: https://docs.aws.amazon.com/service-authorization/latest/reference/list_amazonec2.html
    {
      include = var.deny_ec2_public_ip,
=======
    # var.deny_ec2_ami_owner
    # -->
    # Sid: DenyEc2AmiOwner
    # Denies launching EC2 instances unless AMI owner is in allowlist
    # Reference: https://docs.aws.amazon.com/service-authorization/latest/reference/list_amazonec2.html
    # Uses ec2:Owner condition key which contains the AMI owner account ID or alias
    {
      include = var.deny_ec2_ami_owner,
>>>>>>> 59e211cc
      statement = {
        Action   = "ec2:RunInstances"
        Resource = "arn:aws:ec2:*:*:instance/*"
        Condition = {
<<<<<<< HEAD
          "Bool" = {
            "ec2:AssociatePublicIpAddress" = "true"
=======
          "StringNotEquals" = {
            "ec2:Owner" = var.allowed_ami_owners
>>>>>>> 59e211cc
          }
        }
      }
    },
    # var.deny_imds_v1_ec2
    # -->
    # Sid: DenyRoleDeliveryLessThan2
    # Exempts IAM roles tagged with {"ExemptFromIMDSv2": "true"}
    {
      include = var.deny_imds_v1_ec2,
      statement = {
        Action   = "*"
        Resource = "*"
        Condition = {
          "NumericLessThan" = {
            "ec2:RoleDelivery" = "2.0"
          },
          "StringNotEquals" = {
            "aws:PrincipalTag/ExemptFromIMDSv2" = "true"
          }
        }
      }
    },
    # var.deny_imds_v1_ec2
    # -->
    # Sid: DenyRunInstancesMetadataHttpTokensOptional
    # Exempts requests tagged with {"ExemptFromIMDSv2": "true"}
    {
      include = var.deny_imds_v1_ec2,
      statement = {
        Action   = "ec2:RunInstances"
        Resource = "arn:aws:ec2:*:*:instance/*"
        Condition = {
          "StringNotEquals" = {
            "ec2:MetadataHttpTokens"          = "required",
            "aws:RequestTag/ExemptFromIMDSv2" = "true"
          },
        }
      }
    },
    # var.deny_eks_create_cluster_without_tag
    # -->
    # Sid: DenyEksCreateClusterWithoutTag
    # Denies EKS cluster creation unless PavedRoad=true tag is present
    # Encourages use of approved automation (paved road approach)
    # Reference: https://docs.aws.amazon.com/service-authorization/latest/reference/list_amazonelastickubernetesservice.html
    {
      include = var.deny_eks_create_cluster_without_tag,
      statement = {
        Action   = "eks:CreateCluster"
        Resource = "*"
        Condition = {
          "StringNotEquals" = {
            "aws:RequestTag/PavedRoad" = "true"
          }
        }
      }
    },
    # var.deny_iam_user_creation
    # -->
    # Sid: DenyIamUserCreation
    # Denies creation of IAM users not on the allowed list
    {
      include = var.deny_iam_user_creation,
      statement = {
        Action      = "iam:CreateUser"
        NotResource = var.allowed_iam_users
      }
    },
    # var.deny_rds_unencrypted
    # -->
    # Sid: DenyRdsUnencrypted
    # Denies creation of unencrypted RDS databases and clusters
    # Reference: https://docs.aws.amazon.com/service-authorization/latest/reference/list_amazonrds.html
    #
    # Actions confirmed in AWS Service Authorization Reference to support rds:StorageEncrypted:
    # - rds:CreateDBCluster ✓ (create Aurora/DocumentDB cluster)
    # - rds:RestoreDBClusterFromS3 ✓ (restore cluster from S3 backup)
    # - rds:CreateBlueGreenDeployment ✓ (create blue-green deployment)
    #
    # Special exception - NOT documented but included anyway:
    # - rds:CreateDBInstance ⚠️ (create standalone RDS instance)
    #   Rationale: Critical for protecting standalone RDS instances. If condition key is not
    #   supported, the "Bool" operator will evaluate to false (key missing), causing the Deny
    #   to NOT apply, allowing the action through. If it IS supported but undocumented, we get
    #   the protection. Including it is worth the attempt.
    #   ✅ MANUALLY TESTED: Confirmed this DOES block unencrypted CreateDBInstance despite not
    #   being documented in the Service Authorization Reference. The condition key is supported.
    {
      include = var.deny_rds_unencrypted,
      statement = {
        Action = [
          "rds:CreateDBInstance",
          "rds:CreateDBCluster",
          "rds:RestoreDBClusterFromS3",
          "rds:CreateBlueGreenDeployment"
        ]
        Resource = "*"
        Condition = {
          "Bool" = {
            "rds:StorageEncrypted" = "false"
          }
        }
      }
    },
      # Automatic root guardrail
      # -->
      # Sid: DenyRootLeaveOrganization
      # Applies when module target is the root (IDs prefixed with r-)
      {
        include = startswith(var.target_id, "r-"),
        statement = {
          Action   = "organizations:LeaveOrganization"
          Resource = "*"
        }
      },
  ]
  # Included SCP 1 Deny Statements
  included_scp_1_deny_statements = [
    for scp_1_deny_statement in local.possible_scp_1_denies :
    scp_1_deny_statement.statement if scp_1_deny_statement.include
  ]
  # This was done to meet the following constraints:
  # - Conditionally include statements depending on variables
  # - Conditionally include `Action`/`Condition`/`NotAction`/`NotResource` etc. inside of statements
  scp_1_denies = {
    "Version" = "2012-10-17"
    "Statement" = [
      for statement in local.included_scp_1_deny_statements :
      merge(statement, { Effect = "Deny" })
    ]
  }
}<|MERGE_RESOLUTION|>--- conflicted
+++ resolved
@@ -1,14 +1,5 @@
 locals {
   possible_scp_1_denies = [
-<<<<<<< HEAD
-    # var.deny_ec2_public_ip
-    # -->
-    # Sid: DenyEc2PublicIp
-    # Denies creation of EC2 instances with public IP addresses
-    # Reference: https://docs.aws.amazon.com/service-authorization/latest/reference/list_amazonec2.html
-    {
-      include = var.deny_ec2_public_ip,
-=======
     # var.deny_ec2_ami_owner
     # -->
     # Sid: DenyEc2AmiOwner
@@ -17,18 +8,29 @@
     # Uses ec2:Owner condition key which contains the AMI owner account ID or alias
     {
       include = var.deny_ec2_ami_owner,
->>>>>>> 59e211cc
       statement = {
         Action   = "ec2:RunInstances"
         Resource = "arn:aws:ec2:*:*:instance/*"
         Condition = {
-<<<<<<< HEAD
+          "StringNotEquals" = {
+            "ec2:Owner" = var.allowed_ami_owners
+          }
+        }
+      }
+    },
+    # var.deny_ec2_public_ip
+    # -->
+    # Sid: DenyEc2PublicIp
+    # Denies creation of EC2 instances with public IP addresses
+    # Reference: https://docs.aws.amazon.com/service-authorization/latest/reference/list_amazonec2.html
+    {
+      include = var.deny_ec2_public_ip,
+      statement = {
+        Action   = "ec2:RunInstances"
+        Resource = "arn:aws:ec2:*:*:instance/*"
+        Condition = {
           "Bool" = {
             "ec2:AssociatePublicIpAddress" = "true"
-=======
-          "StringNotEquals" = {
-            "ec2:Owner" = var.allowed_ami_owners
->>>>>>> 59e211cc
           }
         }
       }
