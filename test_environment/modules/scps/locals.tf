--- conflicted
+++ resolved
@@ -18,28 +18,7 @@
         }
       }
     },
-<<<<<<< HEAD
-    # var.deny_ec2_public_ip
-    # -->
-    # Sid: DenyEc2PublicIp
-    # Denies creation of EC2 instances with public IP addresses
-    # Reference: https://docs.aws.amazon.com/service-authorization/latest/reference/list_amazonec2.html
-    {
-      include = var.deny_ec2_public_ip,
-      statement = {
-        Action   = "ec2:RunInstances"
-        Resource = "arn:aws:ec2:*:*:instance/*"
-        Condition = {
-          "Bool" = {
-            "ec2:AssociatePublicIpAddress" = "true"
-          }
-        }
-      }
-    },
-    # var.deny_imds_v1_ec2
-=======
     # var.deny_ec2_imds_v1
->>>>>>> d4cd8e0c
     # -->
     # Sid: DenyRoleDeliveryLessThan2
     # Exempts IAM roles tagged with {"ExemptFromIMDSv2": "true"}
@@ -72,6 +51,23 @@
             "ec2:MetadataHttpTokens"          = "required",
             "aws:RequestTag/ExemptFromIMDSv2" = "true"
           },
+        }
+      }
+    },
+    # var.deny_ec2_public_ip
+    # -->
+    # Sid: DenyEc2PublicIp
+    # Denies creation of EC2 instances with public IP addresses
+    # Reference: https://docs.aws.amazon.com/service-authorization/latest/reference/list_amazonec2.html
+    {
+      include = var.deny_ec2_public_ip,
+      statement = {
+        Action   = "ec2:RunInstances"
+        Resource = "arn:aws:ec2:*:*:instance/*"
+        Condition = {
+          "Bool" = {
+            "ec2:AssociatePublicIpAddress" = "true"
+          }
         }
       }
     },
