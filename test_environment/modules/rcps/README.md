# Resource Control Policy (RCP) Module

This module creates and attaches Resource Control Policies (RCPs) to AWS Organizations targets (accounts, OUs, or root).

## Overview

RCPs are AWS Organizations policies that help you enforce security controls on resources across your organization. This module implements RCPs for:
<<<<<<< HEAD
1. Enforcing organization identity for IAM role assumptions
2. Restricting ECR repository access to organization principals
3. Restricting KMS key access to organization principals
4. Restricting OpenSearch Serverless (AOSS) access to organization principals
5. Restricting S3 bucket access to organization principals
=======
1. Restricting ECR repository access to organization principals
2. Enforcing organization identity for IAM role assumptions
3. Restricting OpenSearch Serverless (AOSS) access to organization principals
4. Restricting S3 bucket access to organization principals
5. Restricting SQS queue access to organization principals
>>>>>>> fc753d25

## Policy Details

### IAM AssumeRole Restriction

The `deny_sts_third_party_assumerole` RCP denies `sts:AssumeRole` actions unless one of the following conditions is met:

1. The principal belongs to the organization (checked via `aws:PrincipalOrgID`)
2. The principal account is in the `sts_third_party_assumerole_account_ids_allowlist`
3. The resource is tagged with `dp:exclude:identity: true`
4. The principal is an AWS service

### KMS Key Access Restriction

The `deny_kms_third_party_access` RCP denies all `kms:*` actions unless one of the following conditions is met:

1. The principal belongs to the organization (checked via `aws:PrincipalOrgID`)
2. The principal account is in the `deny_kms_third_party_access_account_ids_allowlist`
3. The resource is tagged with `dp:exclude:identity: true`
4. The principal is an AWS service

### OpenSearch Serverless Access Restriction

The `deny_aoss_third_party_access` RCP denies all `aoss:*` actions unless one of the following conditions is met:

1. The principal belongs to the organization (checked via `aws:PrincipalOrgID`)
2. The principal account is in the `aoss_third_party_access_account_ids_allowlist`
3. The principal is an AWS service

### SQS Queue Access Restriction

The `deny_sqs_third_party_access` RCP denies all `sqs:*` actions unless one of the following conditions is met:

1. The principal belongs to the organization (checked via `aws:PrincipalOrgID`)
2. The principal account is in the `sqs_third_party_access_account_ids_allowlist`
3. The resource is tagged with `dp:exclude:identity: true`
4. The principal is an AWS service

## Usage

```hcl
module "account_rcp" {
  source = "./modules/rcps"

  target_id = "123456789012"

  # IAM AssumeRole
  deny_sts_third_party_assumerole = true
  sts_third_party_assumerole_account_ids_allowlist = [
    "111111111111",
    "222222222222"
  ]

  # KMS
  deny_kms_third_party_access = true
  deny_kms_third_party_access_account_ids_allowlist = [
    "333333333333"
  ]

  # OpenSearch Serverless
  deny_aoss_third_party_access = true
<<<<<<< HEAD
  aoss_third_party_account_ids_allowlist = [
    "444444444444"
=======
  aoss_third_party_access_account_ids_allowlist = [
    "333333333333"
>>>>>>> fc753d25
  ]

  # SQS
  deny_sqs_third_party_access = true
  sqs_third_party_access_account_ids_allowlist = [
    "444444444444"
  ]
}
```

## Variables

### Required

- `target_id` (string): The AWS Organizations target ID (account ID, OU ID, or root ID)
- `deny_ecr_third_party_access` (bool): Whether to deny ECR access to accounts outside the organization
<<<<<<< HEAD
- `enforce_assume_role_org_identities` (bool): Whether to enforce role assumptions to organization identities and specified third-party accounts
- `deny_kms_third_party_access` (bool): Whether to deny KMS access to accounts outside the organization
- `deny_aoss_third_party_access` (bool): Whether to deny third-party account access to OpenSearch Serverless resources
- `deny_s3_third_party_access` (bool): Whether to deny S3 access from third-party accounts

### Optional

- `deny_ecr_third_party_access_account_ids_allowlist` (list(string), default: []): Allowlist of third-party AWS account IDs permitted to access ECR repositories
- `third_party_assumerole_account_ids_allowlist` (list(string), default: []): Allowlist of third-party AWS account IDs that are permitted to assume roles
- `deny_kms_third_party_access_account_ids_allowlist` (list(string), default: []): Allowlist of third-party AWS account IDs permitted to access KMS keys
- `aoss_third_party_account_ids_allowlist` (list(string), default: []): Allowlist of third-party AWS account IDs permitted to access AOSS resources
- `third_party_s3_access_account_ids_allowlist` (list(string), default: []): Allowlist of third-party AWS account IDs permitted to access S3 buckets
=======
- `deny_sts_third_party_assumerole` (bool): Whether to deny STS AssumeRole from third-party accounts
- `deny_aoss_third_party_access` (bool): Whether to deny third-party account access to OpenSearch Serverless resources
- `deny_s3_third_party_access` (bool): Whether to deny S3 access from third-party accounts
- `deny_sqs_third_party_access` (bool): Whether to deny SQS access from third-party accounts

### Optional

- `ecr_third_party_access_account_ids_allowlist` (list(string), default: []): Allowlist of third-party AWS account IDs permitted to access ECR repositories
- `sts_third_party_assumerole_account_ids_allowlist` (list(string), default: []): Allowlist of third-party AWS account IDs that are permitted to assume roles
- `aoss_third_party_access_account_ids_allowlist` (list(string), default: []): Allowlist of third-party AWS account IDs permitted to access AOSS resources
- `s3_third_party_access_account_ids_allowlist` (list(string), default: []): Allowlist of third-party AWS account IDs permitted to access S3 buckets
- `sqs_third_party_access_account_ids_allowlist` (list(string), default: []): Allowlist of third-party AWS account IDs permitted to access SQS queues
>>>>>>> fc753d25

## Notes

- RCPs have a maximum size of 5,120 bytes
- There is a maximum limit of 5 direct RCP attachments per target<|MERGE_RESOLUTION|>--- conflicted
+++ resolved
@@ -5,28 +5,21 @@
 ## Overview
 
 RCPs are AWS Organizations policies that help you enforce security controls on resources across your organization. This module implements RCPs for:
-<<<<<<< HEAD
-1. Enforcing organization identity for IAM role assumptions
-2. Restricting ECR repository access to organization principals
-3. Restricting KMS key access to organization principals
-4. Restricting OpenSearch Serverless (AOSS) access to organization principals
-5. Restricting S3 bucket access to organization principals
-=======
 1. Restricting ECR repository access to organization principals
-2. Enforcing organization identity for IAM role assumptions
+2. Restricting KMS key access to organization principals
 3. Restricting OpenSearch Serverless (AOSS) access to organization principals
 4. Restricting S3 bucket access to organization principals
 5. Restricting SQS queue access to organization principals
->>>>>>> fc753d25
+6. Enforcing organization identity for IAM role assumptions
 
 ## Policy Details
 
-### IAM AssumeRole Restriction
+### ECR Repository Access Restriction
 
-The `deny_sts_third_party_assumerole` RCP denies `sts:AssumeRole` actions unless one of the following conditions is met:
+The `deny_ecr_third_party_access` RCP denies all `ecr:*` actions unless one of the following conditions is met:
 
 1. The principal belongs to the organization (checked via `aws:PrincipalOrgID`)
-2. The principal account is in the `sts_third_party_assumerole_account_ids_allowlist`
+2. The principal account is in the `ecr_third_party_access_account_ids_allowlist`
 3. The resource is tagged with `dp:exclude:identity: true`
 4. The principal is an AWS service
 
@@ -35,7 +28,7 @@
 The `deny_kms_third_party_access` RCP denies all `kms:*` actions unless one of the following conditions is met:
 
 1. The principal belongs to the organization (checked via `aws:PrincipalOrgID`)
-2. The principal account is in the `deny_kms_third_party_access_account_ids_allowlist`
+2. The principal account is in the `kms_third_party_access_account_ids_allowlist`
 3. The resource is tagged with `dp:exclude:identity: true`
 4. The principal is an AWS service
 
@@ -47,12 +40,30 @@
 2. The principal account is in the `aoss_third_party_access_account_ids_allowlist`
 3. The principal is an AWS service
 
+### S3 Bucket Access Restriction
+
+The `deny_s3_third_party_access` RCP denies all `s3:*` actions unless one of the following conditions is met:
+
+1. The principal belongs to the organization (checked via `aws:PrincipalOrgID`)
+2. The principal account is in the `s3_third_party_access_account_ids_allowlist`
+3. The resource is tagged with `dp:exclude:identity: true`
+4. The principal is an AWS service
+
 ### SQS Queue Access Restriction
 
 The `deny_sqs_third_party_access` RCP denies all `sqs:*` actions unless one of the following conditions is met:
 
 1. The principal belongs to the organization (checked via `aws:PrincipalOrgID`)
 2. The principal account is in the `sqs_third_party_access_account_ids_allowlist`
+3. The resource is tagged with `dp:exclude:identity: true`
+4. The principal is an AWS service
+
+### IAM AssumeRole Restriction
+
+The `deny_sts_third_party_assumerole` RCP denies `sts:AssumeRole` actions unless one of the following conditions is met:
+
+1. The principal belongs to the organization (checked via `aws:PrincipalOrgID`)
+2. The principal account is in the `sts_third_party_assumerole_account_ids_allowlist`
 3. The resource is tagged with `dp:exclude:identity: true`
 4. The principal is an AWS service
 
@@ -64,34 +75,41 @@
 
   target_id = "123456789012"
 
-  # IAM AssumeRole
-  deny_sts_third_party_assumerole = true
-  sts_third_party_assumerole_account_ids_allowlist = [
-    "111111111111",
-    "222222222222"
+  # ECR
+  deny_ecr_third_party_access = true
+  ecr_third_party_access_account_ids_allowlist = [
+    "111111111111"
   ]
 
   # KMS
   deny_kms_third_party_access = true
-  deny_kms_third_party_access_account_ids_allowlist = [
-    "333333333333"
+  kms_third_party_access_account_ids_allowlist = [
+    "222222222222"
   ]
 
   # OpenSearch Serverless
   deny_aoss_third_party_access = true
-<<<<<<< HEAD
-  aoss_third_party_account_ids_allowlist = [
-    "444444444444"
-=======
   aoss_third_party_access_account_ids_allowlist = [
     "333333333333"
->>>>>>> fc753d25
+  ]
+
+  # S3
+  deny_s3_third_party_access = true
+  s3_third_party_access_account_ids_allowlist = [
+    "444444444444"
   ]
 
   # SQS
   deny_sqs_third_party_access = true
   sqs_third_party_access_account_ids_allowlist = [
-    "444444444444"
+    "555555555555"
+  ]
+
+  # STS
+  deny_sts_third_party_assumerole = true
+  sts_third_party_assumerole_account_ids_allowlist = [
+    "666666666666",
+    "777777777777"
   ]
 }
 ```
@@ -102,33 +120,20 @@
 
 - `target_id` (string): The AWS Organizations target ID (account ID, OU ID, or root ID)
 - `deny_ecr_third_party_access` (bool): Whether to deny ECR access to accounts outside the organization
-<<<<<<< HEAD
-- `enforce_assume_role_org_identities` (bool): Whether to enforce role assumptions to organization identities and specified third-party accounts
 - `deny_kms_third_party_access` (bool): Whether to deny KMS access to accounts outside the organization
 - `deny_aoss_third_party_access` (bool): Whether to deny third-party account access to OpenSearch Serverless resources
 - `deny_s3_third_party_access` (bool): Whether to deny S3 access from third-party accounts
-
-### Optional
-
-- `deny_ecr_third_party_access_account_ids_allowlist` (list(string), default: []): Allowlist of third-party AWS account IDs permitted to access ECR repositories
-- `third_party_assumerole_account_ids_allowlist` (list(string), default: []): Allowlist of third-party AWS account IDs that are permitted to assume roles
-- `deny_kms_third_party_access_account_ids_allowlist` (list(string), default: []): Allowlist of third-party AWS account IDs permitted to access KMS keys
-- `aoss_third_party_account_ids_allowlist` (list(string), default: []): Allowlist of third-party AWS account IDs permitted to access AOSS resources
-- `third_party_s3_access_account_ids_allowlist` (list(string), default: []): Allowlist of third-party AWS account IDs permitted to access S3 buckets
-=======
+- `deny_sqs_third_party_access` (bool): Whether to deny SQS access from third-party accounts
 - `deny_sts_third_party_assumerole` (bool): Whether to deny STS AssumeRole from third-party accounts
-- `deny_aoss_third_party_access` (bool): Whether to deny third-party account access to OpenSearch Serverless resources
-- `deny_s3_third_party_access` (bool): Whether to deny S3 access from third-party accounts
-- `deny_sqs_third_party_access` (bool): Whether to deny SQS access from third-party accounts
 
 ### Optional
 
 - `ecr_third_party_access_account_ids_allowlist` (list(string), default: []): Allowlist of third-party AWS account IDs permitted to access ECR repositories
-- `sts_third_party_assumerole_account_ids_allowlist` (list(string), default: []): Allowlist of third-party AWS account IDs that are permitted to assume roles
+- `kms_third_party_access_account_ids_allowlist` (list(string), default: []): Allowlist of third-party AWS account IDs permitted to access KMS keys
 - `aoss_third_party_access_account_ids_allowlist` (list(string), default: []): Allowlist of third-party AWS account IDs permitted to access AOSS resources
 - `s3_third_party_access_account_ids_allowlist` (list(string), default: []): Allowlist of third-party AWS account IDs permitted to access S3 buckets
 - `sqs_third_party_access_account_ids_allowlist` (list(string), default: []): Allowlist of third-party AWS account IDs permitted to access SQS queues
->>>>>>> fc753d25
+- `sts_third_party_assumerole_account_ids_allowlist` (list(string), default: []): Allowlist of third-party AWS account IDs that are permitted to assume roles
 
 ## Notes
 
