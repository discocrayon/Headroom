--- conflicted
+++ resolved
@@ -4,45 +4,22 @@
 
   validation {
     condition = (
-      length(var.target_id) == 12 ||       # Account ID
-      startswith(var.target_id, "ou-") ||  # OU
-      startswith(var.target_id, "r-")      # Root
+      length(var.target_id) == 12 ||      # Account ID
+      startswith(var.target_id, "ou-") || # OU
+      startswith(var.target_id, "r-")     # Root
     )
     error_message = "target_id must be a 12-digit AWS account ID, an OU ID (ou-xxxx-xxxxxxxx), or the root ID (r-xxxx)."
   }
 }
 
-<<<<<<< HEAD
-# OpenSearch Serverless
-
-variable "aoss_third_party_account_ids_allowlist" {
-  type        = list(string)
-  default     = []
-  description = "Allowlist of third-party AWS account IDs permitted to access AOSS resources"
-
-  validation {
-    condition = alltrue([
-      for account_id in var.aoss_third_party_account_ids_allowlist : length(account_id) == 12 && can(regex("^[0-9]{12}$", account_id))
-    ])
-    error_message = "All account IDs must be valid 12-digit AWS account IDs."
-  }
-}
-=======
 # AOSS (OpenSearch Serverless)
->>>>>>> fc753d25
 
 variable "deny_aoss_third_party_access" {
   type        = bool
   description = "Deny third-party account access to OpenSearch Serverless resources"
 }
 
-<<<<<<< HEAD
-# ECR
-
-variable "deny_ecr_third_party_access_account_ids_allowlist" {
-=======
 variable "aoss_third_party_access_account_ids_allowlist" {
->>>>>>> fc753d25
   type        = list(string)
   default     = []
   description = "Allowlist of third-party AWS account IDs permitted to access AOSS resources"
@@ -62,13 +39,7 @@
   description = "Deny ECR access to accounts outside the organization unless explicitly allowed."
 }
 
-<<<<<<< HEAD
-# IAM
-
-variable "third_party_assumerole_account_ids_allowlist" {
-=======
 variable "ecr_third_party_access_account_ids_allowlist" {
->>>>>>> fc753d25
   type        = list(string)
   default     = []
   description = "Allowlist of third-party AWS account IDs permitted to access ECR repositories in this target ID."
@@ -81,6 +52,26 @@
   }
 }
 
+# KMS
+
+variable "deny_kms_third_party_access" {
+  type        = bool
+  description = "Deny KMS access to accounts outside the organization unless explicitly allowed."
+}
+
+variable "kms_third_party_access_account_ids_allowlist" {
+  type        = list(string)
+  default     = []
+  description = "Allowlist of third-party AWS account IDs permitted to access KMS keys in this target ID."
+
+  validation {
+    condition = alltrue([
+      for account_id in var.kms_third_party_access_account_ids_allowlist : length(account_id) == 12 && can(regex("^[0-9]{12}$", account_id))
+    ])
+    error_message = "All kms_third_party_access_account_ids_allowlist must be valid 12-digit AWS account IDs."
+  }
+}
+
 # S3
 
 variable "deny_s3_third_party_access" {
@@ -88,44 +79,13 @@
   description = "Deny S3 access from third-party accounts except those in the allowlist."
 }
 
-<<<<<<< HEAD
-# KMS
-
-variable "deny_kms_third_party_access_account_ids_allowlist" {
-=======
 variable "s3_third_party_access_account_ids_allowlist" {
->>>>>>> fc753d25
-  type        = list(string)
-  default     = []
-  description = "Allowlist of third-party AWS account IDs permitted to access KMS keys in this target ID."
-
-  validation {
-    condition = alltrue([
-<<<<<<< HEAD
-      for account_id in var.deny_kms_third_party_access_account_ids_allowlist : length(account_id) == 12 && can(regex("^[0-9]{12}$", account_id))
-    ])
-    error_message = "All deny_kms_third_party_access_account_ids_allowlist must be valid 12-digit AWS account IDs."
-  }
-}
-
-variable "deny_kms_third_party_access" {
-  type        = bool
-  description = "Deny KMS access to accounts outside the organization unless explicitly allowed."
-}
-
-# S3
-
-variable "third_party_s3_access_account_ids_allowlist" {
   type        = list(string)
   default     = []
   description = "Allowlist of third-party AWS account IDs that are permitted to access S3 buckets in this target ID."
 
   validation {
     condition = alltrue([
-      for account_id in var.third_party_s3_access_account_ids_allowlist : length(account_id) == 12 && can(regex("^[0-9]{12}$", account_id))
-    ])
-    error_message = "All third_party_s3_access_account_ids_allowlist must be valid 12-digit AWS account IDs."
-=======
       for account_id in var.s3_third_party_access_account_ids_allowlist : length(account_id) == 12 && can(regex("^[0-9]{12}$", account_id))
     ])
     error_message = "All s3_third_party_access_account_ids_allowlist must be valid 12-digit AWS account IDs."
@@ -169,11 +129,5 @@
       for account_id in var.sts_third_party_assumerole_account_ids_allowlist : length(account_id) == 12 && can(regex("^[0-9]{12}$", account_id))
     ])
     error_message = "All sts_third_party_assumerole_account_ids_allowlist must be valid 12-digit AWS account IDs."
->>>>>>> fc753d25
   }
-}
-
-variable "deny_s3_third_party_access" {
-  type        = bool
-  description = "Deny S3 access from third-party accounts except those in the allowlist."
-}
+}