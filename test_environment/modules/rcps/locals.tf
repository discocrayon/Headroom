locals {
  possible_rcp_1_statements = [
    # var.deny_aoss_third_party_access
<<<<<<< HEAD
    # -->
    # Sid: DenyAossThirdPartyAccess
    # Restricts AOSS access to organization accounts and allowlisted third-party accounts
    # Reference: https://docs.aws.amazon.com/service-authorization/latest/reference/list_amazonopensearchserverless.html
    {
      include   = var.deny_aoss_third_party_access,
      statement = {
        "Sid"    = "DenyAossThirdPartyAccess"
        "Principal" = "*"
        "Action" = [
          "aoss:*",
        ]
        "Resource" = "*"
        "Condition" = {
          "StringNotEqualsIfExists" = {
            "aws:PrincipalOrgID" = data.aws_organizations_organization.current.id
            "aws:PrincipalAccount" = var.third_party_s3_access_account_ids_allowlist
            "aws:PrincipalAccount" = var.aoss_third_party_account_ids_allowlist
            "aws:ResourceTag/dp:exclude:identity" = "true"
          }
          "BoolIfExists" = {
            "aws:PrincipalIsAWSService" = "false"
          }
        }
      }
    },
    # var.deny_ecr_third_party_access
=======
>>>>>>> fc753d25
    # -->
    # Sid: DenyAossThirdPartyAccess
    # Restricts AOSS access to organization accounts and allowlisted third-party accounts
    # Reference: https://docs.aws.amazon.com/service-authorization/latest/reference/list_amazonopensearchserverless.html
    {
      include   = var.deny_aoss_third_party_access,
      statement = {
        "Sid"    = "DenyAossThirdPartyAccess"
        "Principal" = "*"
        "Action" = [
          "aoss:*",
        ]
        "Resource" = "*"
        "Condition" = {
          "StringNotEqualsIfExists" = {
            "aws:PrincipalOrgID" = data.aws_organizations_organization.current.id
            "aws:PrincipalAccount" = var.aoss_third_party_access_account_ids_allowlist
            "aws:ResourceTag/dp:exclude:identity" = "true"
          }
          "BoolIfExists" = {
            "aws:PrincipalIsAWSService" = "false"
          }
        }
      }
    },
    # var.deny_ecr_third_party_access
    # -->
    # Sid: DenyECRThirdPartyAccess
    # Restricts ECR access to organization accounts and allowlisted third parties
    {
      include   = var.deny_ecr_third_party_access,
      statement = {
        "Sid"    = "DenyECRThirdPartyAccess"
        "Principal" = "*"
        "Action" = [
          "ecr:*",
        ]
        "Resource" = "*"
        "Condition" = {
          "StringNotEqualsIfExists" = {
            "aws:PrincipalOrgID" = data.aws_organizations_organization.current.id
            "aws:PrincipalAccount" = var.ecr_third_party_access_account_ids_allowlist
            "aws:ResourceTag/dp:exclude:identity" = "true"
          }
          "BoolIfExists" = {
            "aws:PrincipalIsAWSService" = "false"
          }
        }
      }
    },
<<<<<<< HEAD
    # var.deny_kms_third_party_access
    # -->
    # Sid: DenyKMSThirdPartyAccess
    # Restricts KMS access to organization accounts and allowlisted third parties
    # Reference: https://docs.aws.amazon.com/service-authorization/latest/reference/list_awskeymanagementservice.html
    {
      include   = var.deny_kms_third_party_access,
      statement = {
        "Sid"    = "DenyKMSThirdPartyAccess"
        "Principal" = "*"
        "Action" = [
          "kms:*",
=======
    # var.deny_s3_third_party_access
    # -->
    # Sid: DenyS3ThirdPartyAccess
    # Denies S3 access from accounts outside the organization except allowlisted accounts
    {
      include   = var.deny_s3_third_party_access,
      statement = {
        "Sid"    = "DenyS3ThirdPartyAccess"
        "Principal" = "*"
        "Action" = "s3:*"
        "Resource" = "*"
        "Condition" = {
          "StringNotEqualsIfExists" = {
            "aws:PrincipalOrgID" = data.aws_organizations_organization.current.id
            "aws:PrincipalAccount" = var.s3_third_party_access_account_ids_allowlist
            "aws:ResourceTag/dp:exclude:identity" = "true"
          }
          "BoolIfExists" = {
            "aws:PrincipalIsAWSService" = "false"
          }
        }
      }
    },
    # var.deny_sqs_third_party_access
    # -->
    # Sid: DenySQSThirdPartyAccess
    # Restricts SQS access to organization accounts and allowlisted third-party accounts
    # Reference: https://docs.aws.amazon.com/service-authorization/latest/reference/list_amazonsqs.html
    {
      include   = var.deny_sqs_third_party_access,
      statement = {
        "Sid"    = "DenySQSThirdPartyAccess"
        "Principal" = "*"
        "Action" = [
          "sqs:*",
        ]
        "Resource" = "*"
        "Condition" = {
          "StringNotEqualsIfExists" = {
            "aws:PrincipalOrgID" = data.aws_organizations_organization.current.id
            "aws:PrincipalAccount" = var.sqs_third_party_access_account_ids_allowlist
            "aws:ResourceTag/dp:exclude:identity" = "true"
          }
          "BoolIfExists" = {
            "aws:PrincipalIsAWSService" = "false"
          }
        }
      }
    },
    # var.deny_sts_third_party_assumerole
    # -->
    # Sid: DenySTSThirdPartyAssumeRole
    # Restricts STS AssumeRole to organization identities and specified third-party accounts
    {
      include   = var.deny_sts_third_party_assumerole,
      statement = {
        "Sid"    = "DenySTSThirdPartyAssumeRole"
        "Principal" = "*"
        "Action" = [
          "sts:AssumeRole",
>>>>>>> fc753d25
        ]
        "Resource" = "*"
        "Condition" = {
          "StringNotEqualsIfExists" = {
            "aws:PrincipalOrgID" = data.aws_organizations_organization.current.id
<<<<<<< HEAD
            "aws:PrincipalAccount" = var.deny_kms_third_party_access_account_ids_allowlist
=======
            "aws:PrincipalAccount" = var.sts_third_party_assumerole_account_ids_allowlist
>>>>>>> fc753d25
            "aws:ResourceTag/dp:exclude:identity" = "true"
          }
          "BoolIfExists" = {
            "aws:PrincipalIsAWSService" = "false"
          }
        }
      }
    },
  ]
  # Included RCP 1 Deny Statements
  included_rcp_1_deny_statements = [
      for rcp_1_deny_statement in local.possible_rcp_1_statements:
      rcp_1_deny_statement.statement if rcp_1_deny_statement.include
  ]
  # This was done to meet the following constraints:
  # - Conditionally include statements depending on variables
  # - Conditionally include `Action`/`Condition`/`NotAction`/`NotResource` etc. inside of statements
  rcp_1_policy = {
    "Version"   = "2012-10-17"
    "Statement" = [
      for statement in local.included_rcp_1_deny_statements :
        merge(statement, { Effect = "Deny" })
    ]
  }
  # See https://ramimac.me/terraform-minimized-scps for why jsonencode() is needed
  rcp_1_content = jsonencode(
    jsondecode(data.aws_iam_policy_document.rcp_1.json)
  )
  #
  # This is for validating RCP maximum length at plan time, rather than apply time
  #
  rcp_length_1 = length(local.rcp_1_content)
  # See https://docs.aws.amazon.com/organizations/latest/userguide/orgs_reference_limits.html#min-max-values
  validation_check_1 = (local.rcp_length_1 <= 5120) ? "All good. This is a no-op." : error("[Error] String length exceeds 5120 characters, right now it is ${local.rcp_length_1}")
}

#
# Data sources
#

data "aws_iam_policy_document" "rcp_1" {
  source_policy_documents = [jsonencode(local.rcp_1_policy)]
}<|MERGE_RESOLUTION|>--- conflicted
+++ resolved
@@ -1,15 +1,14 @@
 locals {
   possible_rcp_1_statements = [
     # var.deny_aoss_third_party_access
-<<<<<<< HEAD
     # -->
     # Sid: DenyAossThirdPartyAccess
     # Restricts AOSS access to organization accounts and allowlisted third-party accounts
     # Reference: https://docs.aws.amazon.com/service-authorization/latest/reference/list_amazonopensearchserverless.html
     {
-      include   = var.deny_aoss_third_party_access,
+      include = var.deny_aoss_third_party_access,
       statement = {
-        "Sid"    = "DenyAossThirdPartyAccess"
+        "Sid"       = "DenyAossThirdPartyAccess"
         "Principal" = "*"
         "Action" = [
           "aoss:*",
@@ -17,37 +16,8 @@
         "Resource" = "*"
         "Condition" = {
           "StringNotEqualsIfExists" = {
-            "aws:PrincipalOrgID" = data.aws_organizations_organization.current.id
-            "aws:PrincipalAccount" = var.third_party_s3_access_account_ids_allowlist
-            "aws:PrincipalAccount" = var.aoss_third_party_account_ids_allowlist
-            "aws:ResourceTag/dp:exclude:identity" = "true"
-          }
-          "BoolIfExists" = {
-            "aws:PrincipalIsAWSService" = "false"
-          }
-        }
-      }
-    },
-    # var.deny_ecr_third_party_access
-=======
->>>>>>> fc753d25
-    # -->
-    # Sid: DenyAossThirdPartyAccess
-    # Restricts AOSS access to organization accounts and allowlisted third-party accounts
-    # Reference: https://docs.aws.amazon.com/service-authorization/latest/reference/list_amazonopensearchserverless.html
-    {
-      include   = var.deny_aoss_third_party_access,
-      statement = {
-        "Sid"    = "DenyAossThirdPartyAccess"
-        "Principal" = "*"
-        "Action" = [
-          "aoss:*",
-        ]
-        "Resource" = "*"
-        "Condition" = {
-          "StringNotEqualsIfExists" = {
-            "aws:PrincipalOrgID" = data.aws_organizations_organization.current.id
-            "aws:PrincipalAccount" = var.aoss_third_party_access_account_ids_allowlist
+            "aws:PrincipalOrgID"                  = data.aws_organizations_organization.current.id
+            "aws:PrincipalAccount"                = var.aoss_third_party_access_account_ids_allowlist
             "aws:ResourceTag/dp:exclude:identity" = "true"
           }
           "BoolIfExists" = {
@@ -61,9 +31,9 @@
     # Sid: DenyECRThirdPartyAccess
     # Restricts ECR access to organization accounts and allowlisted third parties
     {
-      include   = var.deny_ecr_third_party_access,
+      include = var.deny_ecr_third_party_access,
       statement = {
-        "Sid"    = "DenyECRThirdPartyAccess"
+        "Sid"       = "DenyECRThirdPartyAccess"
         "Principal" = "*"
         "Action" = [
           "ecr:*",
@@ -71,8 +41,8 @@
         "Resource" = "*"
         "Condition" = {
           "StringNotEqualsIfExists" = {
-            "aws:PrincipalOrgID" = data.aws_organizations_organization.current.id
-            "aws:PrincipalAccount" = var.ecr_third_party_access_account_ids_allowlist
+            "aws:PrincipalOrgID"                  = data.aws_organizations_organization.current.id
+            "aws:PrincipalAccount"                = var.ecr_third_party_access_account_ids_allowlist
             "aws:ResourceTag/dp:exclude:identity" = "true"
           }
           "BoolIfExists" = {
@@ -81,35 +51,47 @@
         }
       }
     },
-<<<<<<< HEAD
     # var.deny_kms_third_party_access
     # -->
     # Sid: DenyKMSThirdPartyAccess
     # Restricts KMS access to organization accounts and allowlisted third parties
     # Reference: https://docs.aws.amazon.com/service-authorization/latest/reference/list_awskeymanagementservice.html
     {
-      include   = var.deny_kms_third_party_access,
+      include = var.deny_kms_third_party_access,
       statement = {
-        "Sid"    = "DenyKMSThirdPartyAccess"
+        "Sid"       = "DenyKMSThirdPartyAccess"
         "Principal" = "*"
         "Action" = [
           "kms:*",
-=======
+        ]
+        "Resource" = "*"
+        "Condition" = {
+          "StringNotEqualsIfExists" = {
+            "aws:PrincipalOrgID"                  = data.aws_organizations_organization.current.id
+            "aws:PrincipalAccount"                = var.kms_third_party_access_account_ids_allowlist
+            "aws:ResourceTag/dp:exclude:identity" = "true"
+          }
+          "BoolIfExists" = {
+            "aws:PrincipalIsAWSService" = "false"
+          }
+        }
+      }
+    },
     # var.deny_s3_third_party_access
     # -->
     # Sid: DenyS3ThirdPartyAccess
-    # Denies S3 access from accounts outside the organization except allowlisted accounts
+    # Restricts S3 access to organization accounts and allowlisted third-party accounts
     {
-      include   = var.deny_s3_third_party_access,
+      include = var.deny_s3_third_party_access,
       statement = {
-        "Sid"    = "DenyS3ThirdPartyAccess"
+        "Sid"       = "DenyS3ThirdPartyAccess"
         "Principal" = "*"
-        "Action" = "s3:*"
-        "Resource" = "*"
+        "Action"    = "s3:*"
+        "Resource"  = "*"
         "Condition" = {
           "StringNotEqualsIfExists" = {
-            "aws:PrincipalOrgID" = data.aws_organizations_organization.current.id
-            "aws:PrincipalAccount" = var.s3_third_party_access_account_ids_allowlist
+            "aws:PrincipalOrgID"                  = data.aws_organizations_organization.current.id
+            "aws:PrincipalAccount"                = var.s3_third_party_access_account_ids_allowlist
             "aws:ResourceTag/dp:exclude:identity" = "true"
           }
           "BoolIfExists" = {
@@ -124,9 +106,9 @@
     # Restricts SQS access to organization accounts and allowlisted third-party accounts
     # Reference: https://docs.aws.amazon.com/service-authorization/latest/reference/list_amazonsqs.html
     {
-      include   = var.deny_sqs_third_party_access,
+      include = var.deny_sqs_third_party_access,
       statement = {
-        "Sid"    = "DenySQSThirdPartyAccess"
+        "Sid"       = "DenySQSThirdPartyAccess"
         "Principal" = "*"
         "Action" = [
           "sqs:*",
@@ -134,8 +116,8 @@
         "Resource" = "*"
         "Condition" = {
           "StringNotEqualsIfExists" = {
-            "aws:PrincipalOrgID" = data.aws_organizations_organization.current.id
-            "aws:PrincipalAccount" = var.sqs_third_party_access_account_ids_allowlist
+            "aws:PrincipalOrgID"                  = data.aws_organizations_organization.current.id
+            "aws:PrincipalAccount"                = var.sqs_third_party_access_account_ids_allowlist
             "aws:ResourceTag/dp:exclude:identity" = "true"
           }
           "BoolIfExists" = {
@@ -149,23 +131,18 @@
     # Sid: DenySTSThirdPartyAssumeRole
     # Restricts STS AssumeRole to organization identities and specified third-party accounts
     {
-      include   = var.deny_sts_third_party_assumerole,
+      include = var.deny_sts_third_party_assumerole,
       statement = {
-        "Sid"    = "DenySTSThirdPartyAssumeRole"
+        "Sid"       = "DenySTSThirdPartyAssumeRole"
         "Principal" = "*"
         "Action" = [
           "sts:AssumeRole",
->>>>>>> fc753d25
         ]
         "Resource" = "*"
         "Condition" = {
           "StringNotEqualsIfExists" = {
-            "aws:PrincipalOrgID" = data.aws_organizations_organization.current.id
-<<<<<<< HEAD
-            "aws:PrincipalAccount" = var.deny_kms_third_party_access_account_ids_allowlist
-=======
-            "aws:PrincipalAccount" = var.sts_third_party_assumerole_account_ids_allowlist
->>>>>>> fc753d25
+            "aws:PrincipalOrgID"                  = data.aws_organizations_organization.current.id
+            "aws:PrincipalAccount"                = var.sts_third_party_assumerole_account_ids_allowlist
             "aws:ResourceTag/dp:exclude:identity" = "true"
           }
           "BoolIfExists" = {
@@ -177,17 +154,17 @@
   ]
   # Included RCP 1 Deny Statements
   included_rcp_1_deny_statements = [
-      for rcp_1_deny_statement in local.possible_rcp_1_statements:
-      rcp_1_deny_statement.statement if rcp_1_deny_statement.include
+    for rcp_1_deny_statement in local.possible_rcp_1_statements :
+    rcp_1_deny_statement.statement if rcp_1_deny_statement.include
   ]
   # This was done to meet the following constraints:
   # - Conditionally include statements depending on variables
   # - Conditionally include `Action`/`Condition`/`NotAction`/`NotResource` etc. inside of statements
   rcp_1_policy = {
-    "Version"   = "2012-10-17"
+    "Version" = "2012-10-17"
     "Statement" = [
       for statement in local.included_rcp_1_deny_statements :
-        merge(statement, { Effect = "Deny" })
+      merge(statement, { Effect = "Deny" })
     ]
   }
   # See https://ramimac.me/terraform-minimized-scps for why jsonencode() is needed
