locals {
  possible_rcp_1_statements = [
    # var.deny_ecr_third_party_access
    # -->
    # Sid: DenyECRThirdPartyAccess
    # Restricts ECR access to organization accounts and allowlisted third parties
    {
      include   = var.deny_ecr_third_party_access,
      statement = {
        "Sid"    = "DenyECRThirdPartyAccess"
        "Principal" = "*"
        "Action" = [
          "ecr:*",
        ]
        "Resource" = "*"
        "Condition" = {
          "StringNotEqualsIfExists" = {
            "aws:PrincipalOrgID" = data.aws_organizations_organization.current.id
            "aws:PrincipalAccount" = var.deny_ecr_third_party_access_account_ids_allowlist
            "aws:ResourceTag/dp:exclude:identity" = "true"
          }
          "BoolIfExists" = {
            "aws:PrincipalIsAWSService" = "false"
          }
        }
      }
    },
    # var.enforce_assume_role_org_identities
    # -->
    # Sid: EnforceOrgIdentities
    # Enforces that role assumptions are restricted to organization identities and specified third-party accounts
    {
      include   = var.enforce_assume_role_org_identities,
      statement = {
        "Sid"    = "EnforceOrgIdentities"
        "Principal" = "*"
        "Action" = [
          "sts:AssumeRole",
        ]
        "Resource" = "*"
        "Condition" = {
          "StringNotEqualsIfExists" = {
            "aws:PrincipalOrgID" = data.aws_organizations_organization.current.id
            "aws:PrincipalAccount" = var.third_party_assumerole_account_ids_allowlist
            "aws:ResourceTag/dp:exclude:identity" = "true"
          }
          "BoolIfExists" = {
            "aws:PrincipalIsAWSService" = "false"
          }
        }
      }
    },
<<<<<<< HEAD
    # var.deny_s3_third_party_access
    # -->
    # Sid: DenyS3ThirdPartyAccess
    # Denies S3 access from accounts outside the organization except allowlisted accounts
    {
      include   = var.deny_s3_third_party_access,
      statement = {
        "Sid"    = "DenyS3ThirdPartyAccess"
        "Principal" = "*"
        "Action" = "s3:*"
=======
    # var.deny_aoss_third_party_access
    # -->
    # Sid: DenyAossThirdPartyAccess
    # Restricts AOSS access to organization accounts and allowlisted third-party accounts
    # Reference: https://docs.aws.amazon.com/service-authorization/latest/reference/list_amazonopensearchserverless.html
    {
      include   = var.deny_aoss_third_party_access,
      statement = {
        "Sid"    = "DenyAossThirdPartyAccess"
        "Principal" = "*"
        "Action" = [
          "aoss:*",
        ]
>>>>>>> 6b3b7aa2
        "Resource" = "*"
        "Condition" = {
          "StringNotEqualsIfExists" = {
            "aws:PrincipalOrgID" = data.aws_organizations_organization.current.id
<<<<<<< HEAD
            "aws:PrincipalAccount" = var.third_party_s3_access_account_ids_allowlist
=======
            "aws:PrincipalAccount" = var.aoss_third_party_account_ids_allowlist
>>>>>>> 6b3b7aa2
            "aws:ResourceTag/dp:exclude:identity" = "true"
          }
          "BoolIfExists" = {
            "aws:PrincipalIsAWSService" = "false"
          }
        }
      }
    },
  ]
  # Included RCP 1 Deny Statements
  included_rcp_1_deny_statements = [
      for rcp_1_deny_statement in local.possible_rcp_1_statements:
      rcp_1_deny_statement.statement if rcp_1_deny_statement.include
  ]
  # This was done to meet the following constraints:
  # - Conditionally include statements depending on variables
  # - Conditionally include `Action`/`Condition`/`NotAction`/`NotResource` etc. inside of statements
  rcp_1_policy = {
    "Version"   = "2012-10-17"
    "Statement" = [
      for statement in local.included_rcp_1_deny_statements :
        merge(statement, { Effect = "Deny" })
    ]
  }
  # See https://ramimac.me/terraform-minimized-scps for why jsonencode() is needed
  rcp_1_content = jsonencode(
    jsondecode(data.aws_iam_policy_document.rcp_1.json)
  )
  #
  # This is for validating RCP maximum length at plan time, rather than apply time
  #
  rcp_length_1 = length(local.rcp_1_content)
  # See https://docs.aws.amazon.com/organizations/latest/userguide/orgs_reference_limits.html#min-max-values
  validation_check_1 = (local.rcp_length_1 <= 5120) ? "All good. This is a no-op." : error("[Error] String length exceeds 5120 characters, right now it is ${local.rcp_length_1}")
}

#
# Data sources
#

data "aws_iam_policy_document" "rcp_1" {
  source_policy_documents = [jsonencode(local.rcp_1_policy)]
}<|MERGE_RESOLUTION|>--- conflicted
+++ resolved
@@ -50,7 +50,6 @@
         }
       }
     },
-<<<<<<< HEAD
     # var.deny_s3_third_party_access
     # -->
     # Sid: DenyS3ThirdPartyAccess
@@ -61,7 +60,6 @@
         "Sid"    = "DenyS3ThirdPartyAccess"
         "Principal" = "*"
         "Action" = "s3:*"
-=======
     # var.deny_aoss_third_party_access
     # -->
     # Sid: DenyAossThirdPartyAccess
@@ -75,16 +73,12 @@
         "Action" = [
           "aoss:*",
         ]
->>>>>>> 6b3b7aa2
         "Resource" = "*"
         "Condition" = {
           "StringNotEqualsIfExists" = {
             "aws:PrincipalOrgID" = data.aws_organizations_organization.current.id
-<<<<<<< HEAD
             "aws:PrincipalAccount" = var.third_party_s3_access_account_ids_allowlist
-=======
             "aws:PrincipalAccount" = var.aoss_third_party_account_ids_allowlist
->>>>>>> 6b3b7aa2
             "aws:ResourceTag/dp:exclude:identity" = "true"
           }
           "BoolIfExists" = {
