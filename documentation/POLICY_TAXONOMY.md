# AWS Policy Pattern Taxonomy

## Overview

This document categorizes the different patterns of Service Control Policies (SCPs) and Resource Control Policies (RCPs) used in AWS Organizations. Understanding these patterns helps in designing, implementing, and reasoning about organizational security controls.

## Pattern Categories

| # | Pattern | Description | Implementation Mechanism | AWS Constructs |
|---|---------|-------------|-------------------------|----------------|
| 1 | **Absolute Deny** | Deny a specific action unconditionally | Deny statement with no conditions | `Action`, `Resource` |
| 2 | **Conditional Deny** | Deny an action unless a condition is met | Deny statement with condition keys | `Action`, `Resource`, `Condition` |
| 3 | **Module Tag / Paved Road Pattern** | Allow when proper Terraform module is used | Deny statement with module tag condition | `aws:RequestTag` |
| 4 | **Exception Tag Allow** | Exempt resources via a targeted exception tag | Deny statement with exception tag condition | `aws:RequestTag`, `aws:PrincipalTag` |
| 5a | **Account-Level Principal Allowlist** | Deny except for explicitly approved AWS account IDs | Deny statement with principal account condition | `aws:PrincipalAccount` |
| 5b | **Resource ARN Allowlist** | Deny except for explicitly approved resource ARNs | Deny statement with NotResource | `NotResource` |
| 5c | **Condition Key Value Allowlist** | Deny except for explicitly approved condition key values | Deny statement with allowlist of condition values | `Condition` with value list |
| 6 | **Conditional Deny + Allowlist Composition** | Deny unless condition is met AND only allow specific principals/resources | Combination of patterns #2 and #5 | Multiple `Condition` keys |

## Pattern Details

### Pattern 1: Absolute Deny

**Use Case:** Block actions that should never be allowed in any circumstance.

**Example:**
- Deny `iam:CreateSAMLProvider` globally across all accounts
- Prevent use of specific AWS services in the organization

**Policy Structure:**

```json
{
  "Effect": "Deny",
  "Action": "iam:CreateSAMLProvider",
  "Resource": "*"
}
```

**Characteristics:**
- No conditions or exceptions
- Strongest control mechanism
- Should be used sparingly for truly prohibited actions

---

### Pattern 2: Conditional Deny

**Use Case:** Enforce security requirements or compliance standards by denying actions unless specific conditions are met.

**Examples:**
- Require S3 encryption: deny object uploads unless `s3:x-amz-server-side-encryption` is specified
- Require IMDSv2: deny EC2 instance launches unless `ec2:MetadataHttpTokens = "required"`
- Require resource tagging: deny resource creation unless specific tags are present

**Policy Structure:**

```json
{
  "Effect": "Deny",
  "Action": "ec2:RunInstances",
  "Resource": "arn:aws:ec2:*:*:instance/*",
  "Condition": {
    "StringNotEquals": {
      "ec2:MetadataHttpTokens": "required"
    }
  }
}
```

**Characteristics:**
- Condition must be satisfied for action to be allowed
- Enforces organizational standards
- Can be combined with other patterns (see Pattern 6)

**Implementation Example (from `deny_rds_unencrypted`):**

```json
{
  "Effect": "Deny",
  "Action": [
    "rds:CreateDBInstance",
    "rds:CreateDBCluster",
    "rds:RestoreDBClusterFromS3",
    "rds:CreateBlueGreenDeployment"
  ],
  "Resource": "*",
  "Condition": {
    "Bool": {
      "rds:StorageEncrypted": "false"
    }
  }
}
```

**Codebase Reference:** `test_environment/modules/scps/locals.tf` lines 68-94

---

### Pattern 3: Module Tag / Paved Road Pattern

**Use Case:** Encourage and enforce use of blessed Terraform modules and approved infrastructure-as-code patterns.

**Philosophy:** This is NOT an exception mechanism. Module tags indicate that resources are being created through approved automation, which inherently means they're being created correctly with proper security controls built in.

**Examples:**
- Allow `Module=EKS-Cluster-Creator` to bypass certain restrictions because the module already implements security best practices
- Allow `Module=RDS-Secure-Deployment` to create database instances because it enforces encryption and proper networking

**Policy Structure:**

```json
{
  "Effect": "Deny",
  "Action": "eks:CreateCluster",
  "Resource": "*",
  "Condition": {
    "StringNotEquals": {
      "aws:RequestTag/Module": "EKS-Cluster-Creator"
    }
  }
}
```

**Characteristics:**
- Proactive compliance through standardized tooling
- "You're doing it right" signal
- Reduces security burden by centralizing controls in modules
- Different from Pattern 4 (exception tags)

---

### Pattern 4: Exception Tag Allow

**Use Case:** Provide explicit exemptions for specific resources that need to bypass security controls, with clear documentation via tagging.

**Philosophy:** This IS an exception mechanism. Exception tags acknowledge that a resource is non-standard and requires special handling.

**Examples:**
- Allow IMDSv1 for legacy workloads tagged `ExemptFromIMDSv2=true`
- Allow specific security group rules for resources tagged `NetworkExemption=legacy-app`

**Implementation Example (from `deny_ec2_imds_v1`):**

```json
{
  "Effect": "Deny",
  "Action": "*",
  "Resource": "*",
  "Condition": {
    "NumericLessThan": {
      "ec2:RoleDelivery": "2.0"
    },
    "StringNotEquals": {
      "aws:PrincipalTag/ExemptFromIMDSv2": "true"
    }
  }
}
```

**Codebase Reference:** `test_environment/modules/scps/locals.tf` lines 8-20, 27-37

**Characteristics:**
- Reactive exemption for specific resources
- "You need an exception" signal
- Should be audited and reviewed regularly
- Provides clear trail of what's been exempted and why

---

### Pattern 5a: Account-Level Principal Allowlist

**Use Case:** Restrict who can perform sensitive actions by limiting to specific AWS account IDs.

**Focus:** WHO can perform the action (principal-focused).

**Examples:**
- Only specific third-party vendor accounts can assume IAM roles
- Only security tooling accounts can access certain APIs
- Cross-account access limited to trusted accounts

**Implementation Example (from `deny_sts_third_party_assumerole`):**

```json
{
  "Effect": "Deny",
  "Principal": "*",
  "Action": "sts:AssumeRole",
  "Resource": "*",
  "Condition": {
    "StringNotEqualsIfExists": {
      "aws:PrincipalOrgID": "o-exampleorgid",
      "aws:PrincipalAccount": [
        "123456789012",
        "210987654321"
      ]
    },
    "BoolIfExists": {
      "aws:PrincipalIsAWSService": "false"
    }
  }
}
```

**Codebase Reference:** `test_environment/modules/rcps/locals.tf` lines 8-26

**Characteristics:**
- Uses IAM condition keys about the principal
- Common keys: `aws:PrincipalAccount`, `aws:PrincipalOrgID`
- Useful for third-party integrations and cross-account access

---

### Pattern 5b: Resource ARN Allowlist

**Use Case:** Restrict what resources can be acted upon by specifying allowed resource ARNs.

**Focus:** WHAT can be acted upon (resource-focused).

**Examples:**
- Only specific IAM user ARNs can be created (deny creation of others)
- Only certain S3 buckets can be deleted
- Restrict resource modifications to approved resource paths

**Implementation Example (from `deny_iam_user_creation`):**

```json
{
  "Effect": "Deny",
  "Action": "iam:CreateUser",
  "NotResource": [
    "arn:aws:iam::111111111111:user/approved-user-1",
    "arn:aws:iam::111111111111:user/service/*",
    "arn:aws:iam::222222222222:user/*"
  ]
}
```

**Codebase Reference:** `test_environment/modules/scps/locals.tf` lines 44-48

**Characteristics:**
- Uses `NotResource` to specify exceptions
- Resource ARN patterns can include wildcards
- Useful for phased migrations and allowlisted resources

---

### Pattern 5c: Condition Key Value Allowlist

**Use Case:** Restrict based on specific values of a condition key by allowing only explicitly approved values.

**Focus:** WHICH VALUES of a condition key are allowed.

**Examples:**
- Only allow EC2 instances from specific AMI owners (amazon, aws-marketplace, trusted account IDs)
- Only allow S3 buckets with specific encryption types
- Restrict actions based on approved source IPs or VPCs

**Implementation Example (from `deny_ec2_ami_owner`):**

```json
{
  "Effect": "Deny",
  "Action": "ec2:RunInstances",
  "Resource": "arn:aws:ec2:*:*:instance/*",
  "Condition": {
    "StringNotEquals": {
      "ec2:Owner": [
        "amazon",
        "aws-marketplace",
        "111111111111"
      ]
    }
  }
}
```

**Codebase Reference:** `test_environment/modules/scps/locals.tf` lines 3-20

**Characteristics:**
- Uses `Condition` with a list of approved values
- Condition operators typically `StringNotEquals`, `StringNotLike`, or similar
- Values can be AWS account IDs, aliases (like "amazon"), or other identifiers
- Useful for restricting to trusted sources or approved configurations

---

### Pattern 6: Conditional Deny + Allowlist Composition

**Use Case:** Combine conditional requirements with an allowlist for complex access control scenarios.

**Pattern:** This is a composition of Pattern 2 (Conditional Deny) and Pattern 5 (Allowlists).

**Examples:**
- Region restrictions: Deny all actions unless `aws:RequestedRegion` is in approved list

**Policy Structure:**

```json
{
  "Effect": "Deny",
  "Action": "*",
  "Resource": "*",
  "Condition": {
    "StringNotEquals": {
      "aws:RequestedRegion": [
        "us-east-1",
        "us-west-2"
      ]
    }
  }
}
```

**Characteristics:**
- Most complex pattern
- Multiple condition keys working together
- May combine multiple patterns
- Useful for sophisticated access control requirements

## Key Distinctions

### Pattern 3 vs Pattern 4: Semantic Difference

Both patterns use tags, but their meaning and intent are fundamentally different:

| Aspect | Pattern 3: Module Tag / Paved Road | Pattern 4: Exception Tag |
|--------|-----------------------------------|--------------------------|
| **Intent** | Proactive compliance | Reactive exemption |
| **Meaning** | "You're doing it right" | "You need an exception" |
| **Philosophy** | Blessed automation | Explicit bypass |
| **Example Tag** | `Module=EKS-Cluster-Creator` | `ExemptFromIMDSv2=true` |
| **Audit Stance** | Encouraged (shows good practice) | Scrutinized (potential risk) |
| **Lifecycle** | Permanent (module is the standard) | Temporary (exception should be resolved) |

**Key Insight:** Pattern 3 encourages correct behavior through tooling. Pattern 4 acknowledges incorrect behavior but provides escape hatch.

### Pattern 5 Variants: Implementation Mechanisms

All Pattern 5 variants use allowlists, but they focus on different aspects of the request:

| Aspect | Pattern 5a: Account Allowlist | Pattern 5b: Resource ARN Allowlist | Pattern 5c: Condition Key Value Allowlist |
|--------|------------------------------|-----------------------------------|------------------------------------------|
| **Focus** | WHO (Principal) | WHAT (Resource) | WHICH VALUES (Condition) |
| **Question** | "Who can perform this action?" | "What can be acted upon?" | "Which condition values are allowed?" |
| **Mechanism** | IAM condition keys | Resource matching | Condition value matching |
| **AWS Constructs** | `aws:PrincipalAccount` | `NotResource` with ARN patterns | `Condition` with value list |
| **Example** | Third-party assume role access | Allowed IAM user paths | Allowed AMI owners |
| **Flexibility** | Account-level granularity | Resource-level granularity | Attribute-level granularity |

**Key Insights:**
- Use 5a when controlling access based on identity
- Use 5b when controlling access based on target resources
- Use 5c when controlling access based on specific condition key values

## Implementation Examples from Headroom Codebase

### Pattern 2 Example: `deny_ec2_public_ip`

**Check:** `headroom/checks/scps/deny_ec2_public_ip.py`
**Terraform:** `test_environment/modules/scps/locals.tf` lines 3-19

This check identifies EC2 instances with public IP addresses assigned. The SCP denies instance launches when a public IP address would be assigned.

**Policy Structure:**
- Deny `ec2:RunInstances` on instance resources
- When `ec2:AssociatePublicIpAddress` equals "true"

**Headroom's Role:** Scans all accounts and reports existing EC2 instances with their public IP status. This informs deployment decisions and identifies resources that would be impacted by the SCP.

### Pattern 2 Example: `deny_rds_unencrypted`

**Check:** `headroom/checks/scps/deny_rds_unencrypted.py`
**Terraform:** `test_environment/modules/scps/locals.tf` lines 68-94

This check identifies RDS databases (instances and Aurora clusters) without encryption at rest enabled. The SCP denies database creation operations unless the `rds:StorageEncrypted` condition key is set to "true".

**Policy Structure:**
- Deny `rds:CreateDBInstance`, `rds:CreateDBCluster`, `rds:RestoreDBClusterFromS3`, `rds:CreateBlueGreenDeployment`
- Unless `rds:StorageEncrypted` equals "true"

**Headroom's Role:** Scans all accounts and reports existing databases with their encryption status. This informs deployment decisions and identifies resources that would be impacted by the SCP.

**Note:** The policy enforces encryption for new RDS instances and Aurora/DocumentDB clusters. `rds:CreateDBInstance` is included as a special exception despite not being documented in the AWS Service Authorization Reference, as manual testing confirmed it works.

### Pattern 4: `deny_ec2_imds_v1`

**Check:** `headroom/checks/scps/deny_ec2_imds_v1.py`
**Terraform:** `test_environment/modules/scps/locals.tf` lines 3-37
**Tag:** `ExemptFromIMDSv2`

This check identifies EC2 instances with IMDSv1 enabled. The SCP denies IMDSv1 configuration unless the instance or principal is tagged with `ExemptFromIMDSv2=true`.

**Two-statement approach:**
1. Deny modification of IAM role delivery to less than version 2.0 (unless principal has exemption tag)
2. Deny launching instances with `MetadataHttpTokens != "required"` (unless request has exemption tag)

### Pattern 5a: `deny_ecr_third_party_access`

**Check:** `headroom/checks/rcps/deny_ecr_third_party_access.py`
**Terraform:** `test_environment/modules/rcps/locals.tf` lines 3-26
**Variable:** `deny_ecr_third_party_access_account_ids_allowlist`

This RCP restricts ECR repository access to organization principals and explicitly allowlisted third-party account IDs. It analyzes ECR repository resource policies to identify external account access patterns.

**Policy Structure:**
- Deny `ecr:*` actions
- Unless `aws:PrincipalOrgID` matches the organization OR `aws:PrincipalAccount` is in the allowlist
- Excludes AWS service principals

**Headroom's Role:** Scans all accounts and analyzes ECR repository policies, identifying which third-party accounts have access and which ECR actions they can perform. This informs the allowlist configuration for RCP deployment. The check also detects wildcard principals that would block RCP deployment.

**Key Feature:** Tracks which specific ECR actions (e.g., `ecr:BatchGetImage`, `ecr:GetDownloadUrlForLayer`) each third-party account is granted, enabling precise understanding of access patterns.

**Fail-Fast Validation:** If any ECR repository policy contains a Federated principal (or other unsupported principal types), the check immediately fails with a clear error message, as these would break when the RCP is deployed.

### Pattern 5a: `deny_sts_third_party_assumerole`

**Terraform:** `test_environment/modules/rcps/locals.tf` lines 27-51
**Variable:** `sts_third_party_assumerole_account_ids_allowlist`

This RCP restricts role assumptions to organization principals and explicitly allowlisted third-party account IDs. It uses `aws:PrincipalOrgID` and `aws:PrincipalAccount` conditions.

**Analysis by:** `headroom/checks/rcps/deny_deny_sts_third_party_assumerole.py`

### Pattern 5a: `deny_aoss_third_party_access`

**Check:** `headroom/checks/rcps/deny_aoss_third_party_access.py`
**Terraform:** `test_environment/modules/rcps/locals.tf` lines 28-52
**Variable:** `aoss_third_party_access_account_ids_allowlist`

This RCP restricts OpenSearch Serverless (AOSS) access to organization principals and explicitly allowlisted third-party account IDs. It blocks all `aoss:*` actions for principals outside the organization unless explicitly allowed.

**Policy Structure:**
- Deny `aoss:*` (all OpenSearch Serverless actions)
- Unless `aws:PrincipalOrgID` matches organization OR `aws:PrincipalAccount` is in allowlist
- Excludes AWS service principals via `aws:PrincipalIsAWSService`

**Headroom's Role:** Analyzes AOSS data access policies to identify third-party account access. Reports which collections and indexes grant access to external accounts, along with the specific AOSS actions permitted for each third-party account. This information informs the allowlist configuration.

<<<<<<< HEAD
### Pattern 5a: `deny_kms_third_party_access`

**Check:** `headroom/checks/rcps/deny_kms_third_party_access.py`
**Terraform:** `test_environment/modules/rcps/locals.tf` lines 53-78
**Variable:** `deny_kms_third_party_access_account_ids_allowlist`

This RCP restricts KMS key access to organization principals and explicitly allowlisted third-party account IDs. It blocks all `kms:*` actions for principals outside the organization unless explicitly allowed.

**Policy Structure:**
- Deny `kms:*` (all KMS actions)
- Unless `aws:PrincipalOrgID` matches organization OR `aws:PrincipalAccount` is in allowlist
- Excludes AWS service principals via `aws:PrincipalIsAWSService`

**Headroom's Role:** Scans all accounts and analyzes KMS key policies, identifying which third-party accounts have access and which KMS actions they can perform. This informs the allowlist configuration for RCP deployment. The check also detects wildcard principals that would block RCP deployment.

**Key Feature:** Tracks which specific KMS actions (e.g., `kms:Decrypt`, `kms:Encrypt`, `kms:GenerateDataKey`) each third-party account is granted, enabling precise understanding of access patterns across all KMS keys in the account.

**Fail-Fast Validation:** If any KMS key policy contains a Federated principal (or other unsupported principal types), the check immediately fails with a clear error message, as these would break when the RCP is deployed.
=======
### Pattern 5a: `deny_sqs_third_party_access`

**Check:** `headroom/checks/rcps/deny_sqs_third_party_access.py`
**Terraform:** `test_environment/modules/rcps/locals.tf`
**Variable:** `sqs_third_party_access_account_ids_allowlist`

This RCP restricts SQS queue access to organization principals and explicitly allowlisted third-party account IDs. It analyzes SQS queue resource policies to identify external account access patterns.

**Policy Structure:**
- Deny `sqs:*` actions
- Unless `aws:PrincipalOrgID` matches the organization OR `aws:PrincipalAccount` is in the allowlist
- Excludes AWS service principals

**Headroom's Role:** Scans all accounts and analyzes SQS queue policies across all regions, identifying which third-party accounts have access and which SQS actions they can perform. This informs the allowlist configuration for RCP deployment. The check also detects wildcard principals that would block RCP deployment.

**Key Feature:** Tracks which specific SQS actions (e.g., `sqs:SendMessage`, `sqs:ReceiveMessage`, `sqs:DeleteMessage`) each third-party account is granted on which queues, enabling precise understanding of access patterns.

**Fail-Fast Validation:** If any SQS queue policy contains a Federated principal (or other unsupported principal types), the check immediately fails with a clear error message, as these would break when the RCP is deployed.
>>>>>>> fc753d25

### Pattern 5b: `deny_iam_user_creation`

**Check:** `headroom/checks/scps/deny_iam_user_creation.py`
**Terraform:** `test_environment/modules/scps/locals.tf` lines 39-49
**Variable:** `iam_allowed_users`

This check lists all IAM users in accounts. The SCP uses `NotResource` to deny `iam:CreateUser` except for explicitly allowed user ARN patterns.

**Headroom's Role:** Scans accounts and reports existing users, which inform the allowlist configuration.

### Pattern 5c: `deny_ec2_ami_owner`

**Check:** `headroom/checks/scps/deny_ec2_ami_owner.py`
**Terraform:** `test_environment/modules/scps/locals.tf` lines 3-20
**Variable:** `ec2_allowed_ami_owners`

This check identifies EC2 instances and determines the owner of the AMI used to launch each instance. The SCP denies `ec2:RunInstances` unless the AMI owner is in the allowlist.

**Policy Structure:**
- Deny `ec2:RunInstances`
- Unless `ec2:Owner` is in the approved list (e.g., "amazon", "aws-marketplace", trusted account IDs)

**Headroom's Role:** Scans all accounts and reports all EC2 instances with their AMI owners. This generates a comprehensive list of unique AMI owners that can be used to populate the allowlist. The check helps identify:
- Amazon-owned AMIs (owner: "amazon")
- AWS Marketplace AMIs (various vendor account IDs)
- Custom AMIs (account-owned)
- Unknown AMIs (AMI no longer exists)

## Design Principles

### 1. Start with Least Privilege

Begin with deny-all and add allowlists (Patterns 5a/5b/5c) rather than trying to deny specific bad behaviors.

### 2. Prefer Paved Roads over Exceptions

Use Pattern 3 (Module Tags) to encourage correct behavior rather than Pattern 4 (Exception Tags) to permit incorrect behavior.

### 3. Make Exceptions Explicit and Auditable

When Pattern 4 (Exception Tags) is necessary, ensure tags are:
- Clearly named (`ExemptFromIMDSv2` not `special`)
- Documented with business justification
- Reviewed periodically for removal

### 4. Combine Patterns for Defense in Depth

Use Pattern 6 (Composition) to layer multiple controls:
- Conditional requirements (Pattern 2)
- Plus principal restrictions (Pattern 5a)
- Plus resource restrictions (Pattern 5b)
- Plus condition value restrictions (Pattern 5c)

### 5. Document the "Why"

Every policy should map to one of these patterns with clear documentation of:
- Which pattern is being used
- Why this pattern was chosen
- What it protects against
- Any exceptions or special handling

## Usage in Headroom

Headroom implements checks that analyze compliance with these policy patterns:

1. **Scanning:** Headroom scans AWS accounts to find resources that would be affected by these policies
2. **Categorization:** Results are categorized as violations, exemptions (Pattern 4), or compliant
3. **Allowlist Generation:** For Patterns 5a/5b/5c, Headroom generates the lists of principals/resources/values that should be allowed
4. **Terraform Generation:** Headroom can generate Terraform configurations that implement these patterns

**Workflow:**
```
Scan AWS → Identify Resources → Categorize → Generate Allowlists → Generate Terraform → Apply Policies
```

## References

- [AWS IAM Policy Elements](https://docs.aws.amazon.com/IAM/latest/UserGuide/reference_policies_elements.html)
- [AWS Organizations SCPs](https://docs.aws.amazon.com/organizations/latest/userguide/orgs_manage_policies_scps.html)
- [AWS Organizations RCPs](https://docs.aws.amazon.com/organizations/latest/userguide/orgs_manage_policies_rcps.html)
- [AWS IAM Condition Keys](https://docs.aws.amazon.com/IAM/latest/UserGuide/reference_policies_condition-keys.html)

---

**Document Version:** 1.0
**Last Updated:** November 9, 2025<|MERGE_RESOLUTION|>--- conflicted
+++ resolved
@@ -438,12 +438,11 @@
 
 **Headroom's Role:** Analyzes AOSS data access policies to identify third-party account access. Reports which collections and indexes grant access to external accounts, along with the specific AOSS actions permitted for each third-party account. This information informs the allowlist configuration.
 
-<<<<<<< HEAD
 ### Pattern 5a: `deny_kms_third_party_access`
 
 **Check:** `headroom/checks/rcps/deny_kms_third_party_access.py`
 **Terraform:** `test_environment/modules/rcps/locals.tf` lines 53-78
-**Variable:** `deny_kms_third_party_access_account_ids_allowlist`
+**Variable:** `kms_third_party_access_account_ids_allowlist`
 
 This RCP restricts KMS key access to organization principals and explicitly allowlisted third-party account IDs. It blocks all `kms:*` actions for principals outside the organization unless explicitly allowed.
 
@@ -457,7 +456,7 @@
 **Key Feature:** Tracks which specific KMS actions (e.g., `kms:Decrypt`, `kms:Encrypt`, `kms:GenerateDataKey`) each third-party account is granted, enabling precise understanding of access patterns across all KMS keys in the account.
 
 **Fail-Fast Validation:** If any KMS key policy contains a Federated principal (or other unsupported principal types), the check immediately fails with a clear error message, as these would break when the RCP is deployed.
-=======
+
 ### Pattern 5a: `deny_sqs_third_party_access`
 
 **Check:** `headroom/checks/rcps/deny_sqs_third_party_access.py`
@@ -476,7 +475,6 @@
 **Key Feature:** Tracks which specific SQS actions (e.g., `sqs:SendMessage`, `sqs:ReceiveMessage`, `sqs:DeleteMessage`) each third-party account is granted on which queues, enabling precise understanding of access patterns.
 
 **Fail-Fast Validation:** If any SQS queue policy contains a Federated principal (or other unsupported principal types), the check immediately fails with a clear error message, as these would break when the RCP is deployed.
->>>>>>> fc753d25
 
 ### Pattern 5b: `deny_iam_user_creation`
 
