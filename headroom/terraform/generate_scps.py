"""
SCPs Terraform Generation Module

Generates Terraform files for SCP deployment based on compliance analysis recommendations.
"""

import logging
from collections import defaultdict
from pathlib import Path
from typing import List

from .models import TerraformModule, TerraformParameter, TerraformComment, TerraformElement
from .utils import make_safe_variable_name, write_terraform_file
from ..types import GroupedSCPRecommendations, OrganizationHierarchy, SCPPlacementRecommendations

# Set up logging
logger = logging.getLogger(__name__)


def _replace_account_id_in_arn(
    arn: str,
    organization_hierarchy: OrganizationHierarchy
) -> str:
    """
    Replace account ID in ARN with Terraform local variable reference.

    Args:
        arn: IAM user ARN (e.g., "arn:aws:iam::111111111111:user/path/username")
        organization_hierarchy: Organization structure for account ID lookups

    Returns:
        ARN with account ID replaced by local variable reference
        (e.g., "arn:aws:iam::${local.account_name_account_id}:user/path/username")
    """
    parts = arn.split(":")
    if len(parts) >= 5 and parts[0] == "arn" and parts[2] == "iam":
        account_id = parts[4]
        account_info = organization_hierarchy.accounts.get(account_id)
        if account_info:
            safe_account_name = make_safe_variable_name(account_info.account_name)
            parts[4] = f"${{local.{safe_account_name}_account_id}}"
            return ":".join(parts)
    return arn


def _get_safe_to_enable_checks(
    recommendations: List[SCPPlacementRecommendations]
) -> set[str]:
    """
    Get set of checks that are safe to enable from recommendations.

    Only includes checks with 100% compliance.
    Converts check names from kebab-case to snake_case.
    """
    enabled_checks = set()
    for rec in recommendations:
        if rec.compliance_percentage == 100.0:
            check_name_terraform = rec.check_name.replace("-", "_")
            enabled_checks.add(check_name_terraform)
    return enabled_checks


def _get_allowed_ami_owners(
    recommendations: List[SCPPlacementRecommendations]
) -> List[str]:
    """Extract allowed AMI owners from deny_ec2_ami_owner recommendations."""
    for rec in recommendations:
        if rec.check_name.replace("-", "_") == "deny_ec2_ami_owner" and rec.allowed_ami_owners:
            return rec.allowed_ami_owners
    return []


def _get_allowed_iam_user_arns(
    recommendations: List[SCPPlacementRecommendations]
) -> List[str]:
    """Extract allowed IAM user ARNs from deny_iam_user_creation recommendations."""
    for rec in recommendations:
        if rec.check_name.replace("-", "_") == "deny_iam_user_creation" and rec.allowed_iam_user_arns:
            return rec.allowed_iam_user_arns
    return []


def _build_ec2_terraform_parameters(
    enabled_checks: set[str],
    recommendations: List[SCPPlacementRecommendations]
) -> List[TerraformElement]:
    """
    Build EC2 parameters for Terraform configuration.

    Returns:
        List of TerraformElement objects for EC2 checks
    """
    parameters: List[TerraformElement] = []

    parameters.append(TerraformComment("EC2"))
    deny_ec2_ami_owner = "deny_ec2_ami_owner" in enabled_checks
    parameters.append(TerraformParameter("deny_ec2_ami_owner", deny_ec2_ami_owner))

    if deny_ec2_ami_owner:
        allowed_ami_owners = _get_allowed_ami_owners(recommendations)
        parameters.append(TerraformParameter("allowed_ami_owners", allowed_ami_owners))

<<<<<<< HEAD
    deny_ec2_public_ip = "deny_ec2_public_ip" in enabled_checks
    parameters.append(TerraformParameter("deny_ec2_public_ip", deny_ec2_public_ip))

    deny_imds_v1_ec2 = "deny_imds_v1_ec2" in enabled_checks
    parameters.append(TerraformParameter("deny_imds_v1_ec2", deny_imds_v1_ec2))
=======
    deny_ec2_imds_v1 = "deny_ec2_imds_v1" in enabled_checks
    parameters.append(TerraformParameter("deny_ec2_imds_v1", deny_ec2_imds_v1))
>>>>>>> d4cd8e0c

    return parameters


def _build_eks_terraform_parameters(enabled_checks: set[str]) -> List[TerraformElement]:
    """
    Build EKS parameters for Terraform configuration.

    Returns:
        List of TerraformElement objects for EKS checks
    """
    parameters: List[TerraformElement] = []

    parameters.append(TerraformComment("EKS"))
    deny_eks_create_cluster_without_tag = "deny_eks_create_cluster_without_tag" in enabled_checks
    parameters.append(TerraformParameter("deny_eks_create_cluster_without_tag", deny_eks_create_cluster_without_tag))

    return parameters


def _build_iam_terraform_parameters(
    enabled_checks: set[str],
    recommendations: List[SCPPlacementRecommendations],
    organization_hierarchy: OrganizationHierarchy
) -> List[TerraformElement]:
    """
    Build IAM parameters for Terraform configuration.

    Returns:
        List of TerraformElement objects for IAM checks
    """
    parameters: List[TerraformElement] = []

    parameters.append(TerraformComment("IAM"))
    deny_iam_user_creation = "deny_iam_user_creation" in enabled_checks
    parameters.append(TerraformParameter("deny_iam_user_creation", deny_iam_user_creation))

    if deny_iam_user_creation:
        allowed_iam_user_arns = _get_allowed_iam_user_arns(recommendations)
        transformed_arns = [
            _replace_account_id_in_arn(arn, organization_hierarchy)
            for arn in allowed_iam_user_arns
        ]
        parameters.append(TerraformParameter("allowed_iam_users", transformed_arns))

    return parameters


def _build_rds_terraform_parameters(enabled_checks: set[str]) -> List[TerraformElement]:
    """
    Build RDS parameters for Terraform configuration.

    Returns:
        List of TerraformElement objects for RDS checks
    """
    parameters: List[TerraformElement] = []

    parameters.append(TerraformComment("RDS"))
    deny_rds_unencrypted = "deny_rds_unencrypted" in enabled_checks
    parameters.append(TerraformParameter("deny_rds_unencrypted", deny_rds_unencrypted))

    return parameters


def _build_scp_terraform_module(
    module_name: str,
    target_id_reference: str,
    recommendations: List[SCPPlacementRecommendations],
    comment: str,
    organization_hierarchy: OrganizationHierarchy
) -> str:
    """
    Build Terraform module call for SCP deployment.

    Args:
        module_name: Name of the Terraform module instance (e.g., "scps_root")
        target_id_reference: Reference to the target ID (e.g., "local.root_ou_id")
        recommendations: List of SCP placement recommendations for this target
        comment: Comment line describing the configuration (e.g., "Organization Root")
        organization_hierarchy: Organization structure for account ID lookups

    Returns:
        Complete Terraform module block as a string
    """
    enabled_checks = _get_safe_to_enable_checks(recommendations)

    parameters: List[TerraformElement] = []
    parameters.extend(_build_ec2_terraform_parameters(enabled_checks, recommendations))
    parameters.append(TerraformComment(""))
    parameters.extend(_build_eks_terraform_parameters(enabled_checks))
    parameters.append(TerraformComment(""))
    parameters.extend(_build_iam_terraform_parameters(enabled_checks, recommendations, organization_hierarchy))
    parameters.append(TerraformComment(""))
    parameters.extend(_build_rds_terraform_parameters(enabled_checks))

    module = TerraformModule(
        name=module_name,
        source="../modules/scps",
        target_id=target_id_reference,
        parameters=parameters,
        comment=comment
    )

    return module.render()


def _generate_account_scp_terraform(
    account_id: str,
    account_recs: List[SCPPlacementRecommendations],
    organization_hierarchy: OrganizationHierarchy,
    output_path: Path
) -> None:
    """
    Generate Terraform file for account-level SCPs.

    Args:
        account_id: AWS account ID
        account_recs: List of SCP recommendations for this account
        organization_hierarchy: Organization structure information
        output_path: Directory to write Terraform files to
    """
    account_info = organization_hierarchy.accounts.get(account_id)
    if not account_info:
        raise RuntimeError(f"Account ({account_id}) not found in organization hierarchy")

    # Convert account name to terraform-friendly format
    account_name = make_safe_variable_name(account_info.account_name)
    filename = f"{account_name}_scps.tf"
    filepath = output_path / filename

    # Generate Terraform content
    terraform_content = _build_scp_terraform_module(
        module_name=f"scps_{account_name}",
        target_id_reference=f"local.{account_name}_account_id",
        recommendations=account_recs,
        comment=account_info.account_name,
        organization_hierarchy=organization_hierarchy
    )

    # Write the file
    write_terraform_file(filepath, terraform_content, "SCP")


def _generate_ou_scp_terraform(
    ou_id: str,
    ou_recs: List[SCPPlacementRecommendations],
    organization_hierarchy: OrganizationHierarchy,
    output_path: Path
) -> None:
    """
    Generate Terraform file for OU-level SCPs.

    Args:
        ou_id: Organizational Unit ID
        ou_recs: List of SCP recommendations for this OU
        organization_hierarchy: Organization structure information
        output_path: Directory to write Terraform files to
    """
    ou_info = organization_hierarchy.organizational_units.get(ou_id)
    if not ou_info:
        raise RuntimeError(f"OU {ou_id} not found in organization hierarchy")

    # Convert OU name to terraform-friendly format
    ou_name = make_safe_variable_name(ou_info.name)
    filename = f"{ou_name}_ou_scps.tf"
    filepath = output_path / filename

    # Generate Terraform content
    terraform_content = _build_scp_terraform_module(
        module_name=f"scps_{ou_name}_ou",
        target_id_reference=f"local.top_level_{ou_name}_ou_id",
        recommendations=ou_recs,
        comment=f"OU {ou_info.name}",
        organization_hierarchy=organization_hierarchy
    )

    # Write the file
    write_terraform_file(filepath, terraform_content, "SCP")


def _generate_root_scp_terraform(
    root_recommendations: List[SCPPlacementRecommendations],
    organization_hierarchy: OrganizationHierarchy,
    output_path: Path
) -> None:
    """
    Generate Terraform file for root-level SCPs.

    Args:
        root_recommendations: List of SCP recommendations for the root level
        organization_hierarchy: Organization structure information
        output_path: Directory to write Terraform files to
    """
    if not root_recommendations:
        return

    filename = "root_scps.tf"
    filepath = output_path / filename

    # Generate Terraform content
    terraform_content = _build_scp_terraform_module(
        module_name="scps_root",
        target_id_reference="local.root_ou_id",
        recommendations=root_recommendations,
        comment="Organization Root",
        organization_hierarchy=organization_hierarchy
    )

    # Write the file
    write_terraform_file(filepath, terraform_content, "SCP")


def generate_scp_terraform(
    recommendations: List[SCPPlacementRecommendations],
    organization_hierarchy: OrganizationHierarchy,
    output_dir: str = "test_environment/scps"
) -> None:
    """
    Generate Terraform files for SCP deployment based on recommendations.

    Args:
        recommendations: List of SCP placement recommendations
        organization_hierarchy: Organization structure information
        output_dir: Directory to write Terraform files to
    """
    if not recommendations:
        return

    output_path = Path(output_dir)
    output_path.mkdir(parents=True, exist_ok=True)

    # Group recommendations by level and target
    account_recommendations: GroupedSCPRecommendations = defaultdict(list)
    ou_recommendations: GroupedSCPRecommendations = defaultdict(list)
    root_recommendations: List[SCPPlacementRecommendations] = []

    for rec in recommendations:
        if rec.recommended_level == "account":
            for account_id in rec.affected_accounts:
                account_recommendations[account_id].append(rec)
            continue

        if rec.recommended_level == "ou" and rec.target_ou_id:
            ou_recommendations[rec.target_ou_id].append(rec)
            continue

        if rec.recommended_level == "root":
            root_recommendations.append(rec)

    # Generate Terraform files for each account
    for account_id, account_recs in account_recommendations.items():
        _generate_account_scp_terraform(account_id, account_recs, organization_hierarchy, output_path)

    # Generate Terraform files for each OU
    for ou_id, ou_recs in ou_recommendations.items():
        _generate_ou_scp_terraform(ou_id, ou_recs, organization_hierarchy, output_path)

    # Generate Terraform file for root level
    _generate_root_scp_terraform(root_recommendations, organization_hierarchy, output_path)<|MERGE_RESOLUTION|>--- conflicted
+++ resolved
@@ -100,16 +100,11 @@
         allowed_ami_owners = _get_allowed_ami_owners(recommendations)
         parameters.append(TerraformParameter("allowed_ami_owners", allowed_ami_owners))
 
-<<<<<<< HEAD
+    deny_ec2_imds_v1 = "deny_ec2_imds_v1" in enabled_checks
+    parameters.append(TerraformParameter("deny_ec2_imds_v1", deny_ec2_imds_v1))
+
     deny_ec2_public_ip = "deny_ec2_public_ip" in enabled_checks
     parameters.append(TerraformParameter("deny_ec2_public_ip", deny_ec2_public_ip))
-
-    deny_imds_v1_ec2 = "deny_imds_v1_ec2" in enabled_checks
-    parameters.append(TerraformParameter("deny_imds_v1_ec2", deny_imds_v1_ec2))
-=======
-    deny_ec2_imds_v1 = "deny_ec2_imds_v1" in enabled_checks
-    parameters.append(TerraformParameter("deny_ec2_imds_v1", deny_ec2_imds_v1))
->>>>>>> d4cd8e0c
 
     return parameters
 
